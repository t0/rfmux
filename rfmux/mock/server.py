"""
Mock CRS Device - Server Process and YAML Hook.
Handles the mock server setup, process management, and request handling for Tuber.
"""
import asyncio
import json
import socket
import multiprocessing
from aiohttp import web
import atexit
import signal
import numpy as np

# Import MockCRS from the crs module within this package
from .crs import MockCRS
# Import BaseCRS for type hinting or direct use if necessary
from ..core.schema import CRS as BaseCRS
import sys

# DO NOT import algorithms on the server side
# Algorithms should only run on the client side

mp_ctx = multiprocessing.get_context()


def yaml_hook(hwm):
    """Patch up the HWM using mock Dfmuxes instead of real ones.

    To do so, we alter the hostname associated with the Dfmux objects
    in the HWM and redirect HTTP requests to a local server. Each Dfmux
    gets a distinct port, which is used to route requests to a distinct
    model class.
    """

    # Store model configurations indexed by port number.
    # We'll instantiate MockCRS instances in the subprocess to avoid
    # pickling the unpicklable _config_lock (threading.RLock) on Windows.
    model_configs = {}

    # Find all CRS objects in the database and patch up their hostnames to
    # something local.
    sockets = []
    for crs in hwm.query(BaseCRS):  # Query for BaseCRS, as MockCRS might not be in DB yet

        # Create a socket to be shared with the server process.
        s = socket.socket(family=socket.AF_INET, type=socket.SOCK_STREAM)
        s.bind(("localhost", 0))
        (hostname, port) = s.getsockname()

        sockets.append(s)
<<<<<<< HEAD
        d.hostname = f"{hostname}:{port}"
        # Store configuration for MockCRS instantiation in subprocess
        model_configs[port] = {
            'serial': d.serial if d.serial else ("%05d" % port),
            'slot': d.slot if d.crate else None,
            'crate': d.crate.serial if d.crate else None,
=======
        crs.hostname = f"{hostname}:{port}"
        # Store configuration for MockCRS instantiation in subprocess
        model_configs[port] = {
            'serial': crs.serial if crs.serial else ("%05d" % port),
            'slot': crs.slot if crs.crate else None,
            'crate': crs.crate.serial if crs.crate else None,
>>>>>>> 20735068
        }

    hwm.commit()

    l = mp_ctx.Semaphore(0)

    p = ServerProcess(sockets=sockets, model_configs=model_configs, lock=l)
    p.start()
    l.acquire()

    def cleanup_server_process():
        """Properly shutdown the MockCRS server process"""
        if p.is_alive():
            print("[MockCRS] Shutting down server process...")
            # First try graceful termination
            p.terminate()
            try:
                # Wait up to 5 seconds for graceful shutdown
                p.join(timeout=2.0)
            except:
                pass

            # If still alive, force kill
            if p.is_alive():
                print("[MockCRS] Force killing server process...")
                p.kill()
                try:
                    p.join(timeout=2.0)
                except:
                    pass

            print("[MockCRS] Server process shutdown complete")

    atexit.register(cleanup_server_process)

    # In the client process, we do not need the sockets -- in fact, we don't
    # want a reference hanging around.
    for s in sockets:
        s.close()


# Start up a web server. This is a distinct process, so COW semantics.
class ServerProcess(mp_ctx.Process):
    daemon = True

    def __init__(self, sockets, model_configs, lock):
        self.sockets = sockets
        self.model_configs = model_configs
        self.lock = lock
        super().__init__()

    def run(self):
        loop = asyncio.new_event_loop()
        asyncio.set_event_loop(loop)

        # Instantiate MockCRS instances in the subprocess to avoid pickling
        # the unpicklable _config_lock (threading.RLock) on Windows
        self.models = {}
        for port, config in self.model_configs.items():
            self.models[port] = MockCRS(**config)

        # Set up signal handlers for graceful shutdown
        shutdown_event = asyncio.Event()

        def signal_handler():
            shutdown_event.set()

        # Register signal handlers
        try:
            loop.add_signal_handler(signal.SIGTERM, signal_handler)
            loop.add_signal_handler(signal.SIGINT, signal_handler)
        except (ValueError, NotImplementedError):
            # Signal handling may not be available in all contexts
            pass

        # Do NOT load algorithms on server side - they should only run on client

        app = web.Application()
        app.add_routes([web.post("/tuber", self.post_handler)])

        runners = []
        sites = []

        for s in self.sockets:
            runner = web.AppRunner(app)
            loop.run_until_complete(runner.setup())
            runners.append(runner)
            site = web.SockSite(runner, s)
            loop.run_until_complete(site.start())
            sites.append(site)

        self.lock.release()

        # Wait for shutdown signal instead of running forever
        try:
            loop.run_until_complete(shutdown_event.wait())
        except KeyboardInterrupt:
            print("[MockCRS Server] Received KeyboardInterrupt")

        # Clean shutdown
        print("[MockCRS Server] Shutting down...")

        # Stop UDP streaming for all models
        for model in self.models.values():
            if hasattr(model, 'udp_manager') and model.udp_manager:
                try:
                    loop.run_until_complete(model.udp_manager.stop_udp_streaming())
                except Exception as e:
                    print(f"[MockCRS Server] Error stopping UDP streaming: {e}")

        # Clean up web sites and runners
        for site in sites:
            try:
                loop.run_until_complete(site.stop())
            except Exception as e:
                print(f"[MockCRS Server] Error stopping site: {e}")

        for runner in runners:
            try:
                loop.run_until_complete(runner.cleanup())
            except Exception as e:
                print(f"[MockCRS Server] Error cleaning up runner: {e}")

        loop.close()

    async def post_handler(self, request):
        port = request.url.port
        model = self.models[port]  # This is an instance of MockCRS

        body = await request.text()

        await model._thread_lock_acquire()

        try:
            request_data = json.loads(body)
            model._num_tuber_calls += 1

            if isinstance(request_data, list):
                response = [await self.__single_handler(model, r) for r in request_data]
            elif isinstance(request_data, dict):
                response = await self.__single_handler(model, request_data)
            else:
                response = {"error": "Didn't know what to do!"}

            # Convert to serializable format
            serializable_response = convert_to_serializable(response)

            return web.Response(body=json.dumps(serializable_response).encode('utf-8'), content_type='application/json')

        except Exception as e:
            # It's better to log the exception on the server and return a generic error
            # to the client, or a specific error structure Tuber expects.
            print(f"Error in post_handler: {e}")
            import traceback
            traceback.print_exc()
            raise e
        finally:
            model._thread_lock_release()

    async def __single_handler(self, model, request):
        """Handle a single Tuber request"""

        # Handle resolve requests first
        if request.get("resolve", False):
            # Return object metadata
            return await self.__single_handler(model, {"object": request.get("object", "Dfmux")})

        if "method" in request and request["method"] is not None:
            method_name = request["method"]
            object_name = request.get("object")

            # List of algorithm methods that should NOT be executed on the server
            # These should only run on the client side
            algorithm_methods = {
                'take_netanal', 'multisweep'
                # Add other algorithm names here as needed
            }

            # Check if this is an algorithm method
            if method_name in algorithm_methods:
                return {"error": {"message": f"Method '{method_name}' is an algorithm that should run on the client side, not the server"}}

            # Look for the method on the instance
            m = None
            if hasattr(model, method_name):
                m = getattr(model, method_name)

            if m is None:
                return {"error": {"message": f"Method '{method_name}' not found"}}

            a = request.get("args", [])
            k = request.get("kwargs", {})
            r = e = None
            try:
                if asyncio.iscoroutinefunction(m):
                    r = await m(*a, **k)
                else:
                    r = m(*a, **k)
            except Exception as oops:
                import traceback
                print(f"Error executing method {method_name}: {oops}")
                traceback.print_exc()
                e = {"message": "%s: %s" % (oops.__class__.__name__, str(oops))}
            return {"result": r, "error": e}

        elif "property" in request:
            prop_name = request["property"]
            if hasattr(model, prop_name):
                prop = getattr(model, prop_name)
                if callable(prop):
                    # Return metadata for methods
                    import inspect
                    sig = None
                    try:
                        sig = str(inspect.signature(prop))
                    except:
                        sig = "(...)"

                    doc = inspect.getdoc(prop) or f"Method {prop_name}"

                    # Return a TuberResult-like structure for method metadata
                    return {
                        "result": {
                            "__name__": prop_name,
                            "__signature__": sig,
                            "__doc__": doc,
                        }
                    }
                else:
                    return {"result": prop}
            else:
                # Property doesn't exist
                return {"error": {"message": f"Property '{prop_name}' not found"}}

        elif "object" in request:
            obj_name = request["object"]

            # CRITICAL FIX: Handle case where object is a list like ['get_frequency']
            # This happens when Tuber client calls methods - it puts the method name in object field
            if isinstance(obj_name, list) and len(obj_name) == 1:
                method_name = obj_name[0]
                # Check if this is actually a method on our model
                if hasattr(model, method_name) and callable(getattr(model, method_name)):
                    # This is actually a method call! Redirect to method handler
                    return await self.__single_handler(model, {
                        "method": method_name,
                        "args": request.get("args", []),
                        "kwargs": request.get("kwargs", {})
                    })

            # Normal object metadata request
            # We need to provide some metadata to TuberObject so it can populate
            # properties and methods on the client-side object.
            illegal_prefixes = ("__", "_MockCRS__", "_thread_lock_", "_resolve", "_sa_")
            # Also exclude Tuber-specific methods and SQLAlchemy properties that shouldn't be exposed
            exclude_methods = {
                "tuber_resolve", "tuber_context", "object_factory",
                "_resolve_meta", "_resolve_method", "_resolve_object",
                "_context_class", "reconstruct", "to_query",
                # Exclude algorithms that should run on client side
                "take_netanal", "multisweep"
            }
            exclude_properties = {
                "metadata", "registry", "_sa_class_manager", "_sa_instance_state",
                "_sa_registry", "is_container", "modules", "module", "crate",
                "hwm", "tuber_hostname", "keys", "values", "items",
                # Exclude dictionary attributes that cause issues with Tuber resolution
                "frequencies", "amplitudes", "phases", "tuning_results",
                "temperature_sensors", "rails", "nco_frequencies",
                "adc_attenuators", "dac_scales", "adc_autocal",
                "adc_calibration_mode", "adc_calibration_coefficients",
                "nyquist_zones", "hmc7044_registers",
                # Exclude helper objects that can't be serialized
                "resonator_model", "udp_manager", "timestamp",
                "_config_lock"
            }

            # Special enum properties that should be included even though they're callables
            special_enum_properties = {
                "TIMESTAMP_PORT", "CLOCKSOURCE", "UNITS", "TARGET"
            }

            names = set(
                filter(lambda s: not any(s.startswith(p) for p in illegal_prefixes)
                                 and s not in exclude_methods
                                 and s not in exclude_properties,
                       dir(model))
            )

            methods = []
            properties = []

            for name in names:
                try:
                    attr = getattr(model, name)
                    # Special handling for enum properties
                    if name in special_enum_properties:
                        properties.append(name)
                    elif callable(attr):
                        # Only include methods that are not coroutines from parent classes
                        if not (asyncio.iscoroutinefunction(attr) and
                                name in ['tuber_resolve', 'resolve']):
                            methods.append(name)
                    else:
                        # Double-check it's not in exclude list and not a dict
                        if name not in exclude_properties and not isinstance(attr, dict):
                            properties.append(name)
                except:
                    # Skip attributes that can't be accessed
                    pass

            return {
                "result": {
                    "name": "TuberObject",
                    "summary": "",
                    "explanation": "",
                    "properties": sorted(properties),
                    "methods": sorted(methods),
                }
            }

        else:
            return {"error": "Didn't know what to do!"}


def convert_to_serializable(obj):
    """Recursively convert NumPy arrays to JSON-serializable formats."""
    if isinstance(obj, dict):
        return {k: convert_to_serializable(v) for k, v in obj.items()}
    elif isinstance(obj, list):
        return [convert_to_serializable(element) for element in obj]
    elif isinstance(obj, np.ndarray):
        return obj.tolist()
    elif isinstance(obj, (np.integer, np.floating)):
        # Convert numpy numbers to Python native types
        return obj.item()
    elif obj.__class__.__name__ == "TuberResult":
        # flatten it if it has a to_dict() or __dict__
        if hasattr(obj, "to_dict"):
            return convert_to_serializable(obj.to_dict())
        elif hasattr(obj, "__dict__"):
            return convert_to_serializable(obj.__dict__)
        else:
            return str(obj)
    else:
        return obj<|MERGE_RESOLUTION|>--- conflicted
+++ resolved
@@ -48,21 +48,13 @@
         (hostname, port) = s.getsockname()
 
         sockets.append(s)
-<<<<<<< HEAD
-        d.hostname = f"{hostname}:{port}"
-        # Store configuration for MockCRS instantiation in subprocess
-        model_configs[port] = {
-            'serial': d.serial if d.serial else ("%05d" % port),
-            'slot': d.slot if d.crate else None,
-            'crate': d.crate.serial if d.crate else None,
-=======
+
         crs.hostname = f"{hostname}:{port}"
         # Store configuration for MockCRS instantiation in subprocess
         model_configs[port] = {
             'serial': crs.serial if crs.serial else ("%05d" % port),
             'slot': crs.slot if crs.crate else None,
             'crate': crs.crate.serial if crs.crate else None,
->>>>>>> 20735068
         }
 
     hwm.commit()
