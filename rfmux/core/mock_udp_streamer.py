"""
Mock CRS Device - UDP Streaming Logic.
Manages UDP packet generation and streaming for MockCRS.
"""
import asyncio
import socket
import struct
import time
import threading
import array
import signal
import atexit
from datetime import datetime
import numpy as np # For np.clip in generate_packet
import platform

# Import DfmuxPacket and related constants from streamer
from ..streamer import (
    DfmuxPacket, Timestamp, TimestampPort,
    STREAMER_MAGIC,
    SHORT_PACKET_VERSION, LONG_PACKET_VERSION,
    SHORT_PACKET_CHANNELS, LONG_PACKET_CHANNELS,
    SS_PER_SECOND,
    STREAMER_PORT, # Default port for streaming
)


# Global registry to track all active UDP streamers for cleanup
_active_streamers = []
_cleanup_registered = False

def _emergency_cleanup():
    """Emergency cleanup function called on program exit."""
    global _active_streamers
    if _active_streamers:
        #print(f"[UDP] Emergency cleanup: stopping {len(_active_streamers)} active UDP streamers")
        for streamer in _active_streamers[:]:  # Copy list to avoid modification during iteration
            try:
                streamer.emergency_stop()
            except Exception as e:
                print(f"[UDP] Error during emergency cleanup: {e}")

def _register_global_cleanup():
    """Register global cleanup handlers (called once)."""
    global _cleanup_registered
    if not _cleanup_registered:
        atexit.register(_emergency_cleanup)
        # Register signal handlers for graceful shutdown
        for sig in [signal.SIGTERM, signal.SIGINT]:
            try:
                signal.signal(sig, lambda signum, frame: _emergency_cleanup())
            except (ValueError, OSError):
                pass  # Signal handling may not be available in all contexts
        _cleanup_registered = True

class MockCRSUDPStreamer(threading.Thread):
    """Streams UDP packets with S21 data based on MockCRS state"""
    
    def __init__(self, mock_crs, host='239.192.0.2', port=STREAMER_PORT, modules_to_stream=None, use_multicast=True):
        super().__init__(daemon=True)
        self.mock_crs = mock_crs # Reference to MockCRS instance
        self.host = host
        self.port = port
        self.use_multicast = use_multicast
        
        # Configure for multicast or unicast
        if use_multicast:
            # Use multicast for better hardware emulation
            self.multicast_group = host if host.startswith('239.') else '239.192.0.2'
            self.multicast_port = port
            print(f"[UDP] MockCRSUDPStreamer initialized - multicast to {self.multicast_group}:{self.multicast_port}")
        else:
            # Fall back to unicast for specific testing scenarios
            self.unicast_host = host if host != '239.192.0.2' else '127.0.0.1'
            self.unicast_port = port
            print(f"[UDP] MockCRSUDPStreamer initialized - unicast to {self.unicast_host}:{self.unicast_port}")
        
        # If modules_to_stream is specified, only stream those modules
        # Otherwise, we'll determine which modules to stream based on configured channels
        self.modules_to_stream = modules_to_stream  # Can be None or a list like [1] or [1,2]
        
        self.socket = None
        self.running = False # Controlled by start/stop
        self.seq_counters = {m: 0 for m in range(1, 5)}  # Per-module sequence numbers (1-4)
        self.packets_sent = 0
        
        # Track total elapsed time for continuous timestamps across decimation changes
        self.total_elapsed_time = {m: 0.0 for m in range(1, 5)}  # Total time elapsed per module
        self.last_decimation = None

        self.timestamp_stream = None
        
        # Register for global cleanup
        global _active_streamers
        _active_streamers.append(self)
        _register_global_cleanup()
        
    def _init_socket(self):
        """Initialize the UDP socket for multicast or unicast."""
        if self.socket is None:
            if self.use_multicast:
                # Create socket for multicast
                self.socket = socket.socket(socket.AF_INET, socket.SOCK_DGRAM, socket.IPPROTO_UDP)

                
                # Enable multicast loopback so local processes can receive
                self.socket.setsockopt(socket.IPPROTO_IP, socket.IP_MULTICAST_LOOP, 1)
                
                # Set socket send buffer size for performance
                self.socket.setsockopt(socket.SOL_SOCKET, socket.SO_SNDBUF, 4_000_000)

                if platform.system() == "Windows":
                    try:
                        self.socket.setsockopt(socket.IPPROTO_IP, socket.IP_MULTICAST_TTL, 1)
                        self.socket.setsockopt(socket.IPPROTO_IP, socket.IP_MULTICAST_IF, socket.inet_aton("127.0.0.1"))
                    except:
                        print("Issue setting up socket on windows")
                    
                
                # Bind multicast to loopback interface (lo) for local testing
                # Using if_nametoindex to get the interface index for 'lo'  
                else:
                    for iface in ("lo", "lo0"): 
                        # lo is for Linux and lo0 is for Mac 
                        try:
                            lo_index = socket.if_nametoindex(iface)
                            # Use IP_MULTICAST_IF with the loopback address
                            # Note: IP_MULTICAST_IF expects an IP address, not an interface index
                            # For interface index, we'd use IPV6_MULTICAST_IF, but we're using IPv4
                            # So we stick with the loopback IP address
                            self.socket.setsockopt(socket.IPPROTO_IP, socket.IP_MULTICAST_IF, socket.inet_aton('127.0.0.1'))
                            print(f"[UDP] Multicast bound to loopback interface ({iface}, index {lo_index})")
                            break
                        except OSError:
                            continue
                    else:
                        # Fallback if 'lo or lo0' interface not found (shouldn't happen on Linux or Mac)
                        print("[UDP] Warning: Could not find 'lo' or 'lo0' interface")
                        print("[UDP] Warning: The packets are now being launched on your network, rather than on the loopback interface")
                        self.socket.setsockopt(socket.IPPROTO_IP, socket.IP_MULTICAST_IF, socket.inet_aton('0.0.0.0'))
                    
                    print(f"[UDP] Multicast socket initialized for {self.multicast_group}:{self.multicast_port}")
            else:
                # Create socket for unicast
                self.socket = socket.socket(socket.AF_INET, socket.SOCK_DGRAM)
                self.socket.setsockopt(socket.SOL_SOCKET, socket.SO_SNDBUF, 4_000_000)
                print(f"[UDP] Unicast socket initialized")
    
    def _cleanup_socket(self):
        """Clean up the UDP socket."""
        if self.socket:
            try:
                self.socket.close()
            except Exception as e:
                print(f"[UDP] Error closing socket: {e}")
            finally:
                self.socket = None
        
    def _get_configured_modules(self):
        """Determine which modules have configured channels"""
        configured_modules = set()
        
        # Check frequencies, amplitudes, and phases dictionaries
        for (module, channel) in self.mock_crs.frequencies.keys():
            configured_modules.add(module)
        for (module, channel) in self.mock_crs.amplitudes.keys():
            configured_modules.add(module)
        for (module, channel) in self.mock_crs.phases.keys():
            configured_modules.add(module)
        
        # Convert to sorted list and ensure it's within valid range (1-4)
        modules = sorted([m for m in configured_modules if 1 <= m <= 4])
        
        if not modules:
            # If no modules configured, default to module 1
            modules = [1]
            
        return modules
    
    def stop(self):
        """Stop the streaming thread gracefully."""
        print("[UDP] Stopping UDP streamer...")
        self.running = False
        
    def emergency_stop(self):
        """Emergency stop - force shutdown immediately."""
        print(f"[UDP] Emergency stop for streamer {id(self)}")
        self.running = False
        self._cleanup_socket()
        # Remove from global registry
        global _active_streamers
        if self in _active_streamers:
            _active_streamers.remove(self)
        
    def run(self):
        """Stream UDP packets at the configured sample rate with proper cleanup."""
        self.running = True
        
        # Initialize start time for deterministic timestamps
        self.start_datetime = datetime.now()
        
        last_decimation = None
        
        try:
            # Initialize socket
            self._init_socket()
            
            while self.running:
                try:
                    start_time_loop = time.perf_counter()
                    
                    # Get current decimation (dynamically check each iteration)
                    fir_stage = self.mock_crs.get_decimation()
                    if fir_stage is None:
                        fir_stage = 6  # Default only if None, not if 0
                    sample_rate = 625e6 / (256 * 64 * (2**fir_stage))
                    frame_time = 1.0 / sample_rate  # Time between frames
                    
                    # Log if decimation changed
                    if fir_stage != last_decimation:
                        # Before changing decimation, save the elapsed time for each module
                        if last_decimation is not None:
                            old_sample_rate = 625e6 / (256 * 64 * (2**last_decimation))
                            for m in self.seq_counters:
                                # Add the time elapsed with the old decimation rate
                                self.total_elapsed_time[m] += self.seq_counters[m] / old_sample_rate
                        
                        print(f"[UDP] Decimation changed to stage {fir_stage}, streaming at {sample_rate:.1f} Hz")
                        last_decimation = fir_stage
                        self.last_decimation = fir_stage
                        
                        # Reset sequence counters on decimation change (but keep total_elapsed_time)
                        for m in self.seq_counters:
                            self.seq_counters[m] = 0
                    
                    # Determine which modules to stream
                    if self.modules_to_stream:
                        # Use explicitly specified modules
                        modules_to_process = self.modules_to_stream
                    else:
                        # Auto-detect: only stream modules that have configured channels
                        modules_to_process = self._get_configured_modules()
                    
                    # Generate and send packets for ALL active modules quickly
                    # Each module gets its own packet at the same time instant
                    for module_num in modules_to_process:
                        if not self.running:  # Check if we should stop
                            break
                            
                        try:
                            # Generate and send packet
                            packet_bytes = self.generate_packet_for_module(module_num, self.seq_counters[module_num])
                            
                            if self.use_multicast:
                                if self.socket:
                                    bytes_sent = self.socket.sendto(packet_bytes, (self.multicast_group, self.multicast_port))
                                else:
                                    raise RuntimeError("Socket not initialized")
                            else:
                                if self.socket:
                                    bytes_sent = self.socket.sendto(packet_bytes, (self.unicast_host, self.unicast_port))
                                else:
                                    raise RuntimeError("Socket not initialized")
                            
                            self.seq_counters[module_num] += 1
                            self.packets_sent += 1
                            
                            # if self.packets_sent <= 3: # Log first few packets only
                            #     destination = f"{self.multicast_group}:{self.multicast_port}" if self.use_multicast else f"{self.unicast_host}:{self.unicast_port}"
                            #     print(f"[UDP] Sent packet #{self.packets_sent}: module={module_num}, seq={self.seq_counters[module_num]-1}, size={bytes_sent} bytes to {destination}")
                            
                        except Exception as e:
                            if self.running:  # Only log if we're still supposed to be running
                                print(f"[UDP] ERROR generating/sending packet for module {module_num}: {e}")
                                import traceback
                                traceback.print_exc()
                    
                    # Sleep to maintain sample rate
                    if self.running:
                        elapsed_loop = time.perf_counter() - start_time_loop
                        sleep_duration = frame_time - elapsed_loop
                        
                        if sleep_duration > 0:
                            # Simple sleep approach - let the OS handle timing
                            time.sleep(sleep_duration)
                
                except KeyboardInterrupt:
                    print("[UDP] Received KeyboardInterrupt, stopping...")
                    break
                except Exception as e:
                    if self.running:
                        print(f"[UDP] Unexpected error in main loop: {e}")
                        import traceback
                        traceback.print_exc()
                        time.sleep(0.1)  # Brief pause before retrying
            
        except Exception as e:
            print(f"[UDP] Fatal error in UDP streamer: {e}")
            import traceback
            traceback.print_exc()
        
        finally:
            # ALWAYS clean up, regardless of how we exit
            print(f"[UDP] UDP streaming thread stopped. Total packets sent: {self.packets_sent}")
            self._cleanup_socket()
            
            # Remove from global registry
            global _active_streamers
            if self in _active_streamers:
                _active_streamers.remove(self)
    
    def generate_packet_for_module(self, module_num, seq):
        """Generate a DfmuxPacket for a specific module with coupled channels."""
        import time
        
        # Detailed timing
        timing_start = time.perf_counter()
        
        # Create channel data array (NUM_CHANNELS = 1024, so 2048 int32s for I & Q)
        # This array should store int32 values.
        if self.mock_crs.short_packets:
            num_channels = SHORT_PACKET_CHANNELS
        else:
            num_channels = LONG_PACKET_CHANNELS

        iq_data_arr = array.array("i", [0] * (num_channels * 2))
        timing_array_create = time.perf_counter()
        
        # Pre-calculate constants from unified configuration (SoT)
        cfg = getattr(self.mock_crs, "physics_config", {}) or {}
        scale_factor = cfg.get("scale_factor", 2**21)
        full_scale_counts = scale_factor * 2**8  # 32 bit number instead of 24 bit
        noise_level = cfg.get("udp_noise_level", 10.0)  # Base noise level (in ADC counts)
        
        # OPTIMIZED: Generate and clip noise using numpy, then convert to array.array
        # This is MUCH faster than looping
        noise_array = np.random.normal(0, noise_level, num_channels * 2)
        # Vectorized clipping to int32 range
        noise_array = np.clip(noise_array, -2147483648, 2147483647).astype(np.int32)
        # Direct conversion to array.array
        iq_data_arr = array.array("i", noise_array)
        timing_noise = time.perf_counter()
        
        # NEW: Use module-wide coupled calculation if available
        if hasattr(self.mock_crs.resonator_model, 'calculate_module_response_coupled'):
            # Get sample rate for time-varying signals
            fir_stage = self.mock_crs.get_decimation()
            if fir_stage is None:
                fir_stage = 6  # Default only if None, not if 0
            sample_rate = 625e6 / 256 / 64 / (2**fir_stage)
            
            # Calculate time for this packet (based on sequence number)
            # Each packet represents one sample in time
            t = seq / sample_rate
            
            # Update QP densities based on current time (for pulse events)
            if hasattr(self.mock_crs.resonator_model, 'update_qp_densities_for_time'):
                self.mock_crs.resonator_model.update_qp_densities_for_time(t)
            
            # Count configured channels for debugging
            num_configured = 0
            for (mod, ch) in self.mock_crs.frequencies.keys():
                if mod == module_num:
                    num_configured += 1
            
            # Get all channel responses at once (includes coupling effects and time-varying beats)
            # Now using the unified method with start_time parameter
            channel_responses = self.mock_crs.resonator_model.calculate_module_response_coupled(
                module_num, 
                num_samples=1,  # Single sample per packet
                sample_rate=sample_rate,
                start_time=t   # Pass the current time for this packet
            )
            timing_physics = time.perf_counter()
<<<<<<< HEAD
            
            # # Debug: log if physics is slow
            # physics_time = (timing_physics - timing_noise) * 1000
            # if physics_time > 1.0 and self.packets_sent % 100 == 0:
            #     print(f"[UDP] Physics slow: {physics_time:.2f}ms with {num_configured} channels configured, {len(channel_responses)} responses")
=======


            ###### This is a temporary fix, will throw error on the first packet. Will be updated once mock mode is fixed 
            if self.mock_crs.short_packets and len(channel_responses) > 128: 
                channel_responses = {k: v for k, v in channel_responses.items() if 1 <= int(k) <= 128}

                    
            # Debug: log if physics is slow
            physics_time = (timing_physics - timing_noise) * 1000
            if physics_time > 1.0 and self.packets_sent % 100 == 0:
                print(f"[UDP] Physics slow: {physics_time:.2f}ms with {num_configured} channels configured, {len(channel_responses)} responses")
>>>>>>> 1598503a
            
            # Process each channel's response
            
            for ch_num_1 in channel_responses:
                ch_idx_0 = ch_num_1 - 1  # Convert to 0-based index
                
                # Get the complex signal for this channel
                signal = channel_responses[ch_num_1]
                
                # Scale and add to existing noise
                i_val = signal.real * full_scale_counts + iq_data_arr[ch_idx_0 * 2]
                q_val = signal.imag * full_scale_counts + iq_data_arr[ch_idx_0 * 2 + 1]
                
                # Clip and store
                iq_data_arr[ch_idx_0 * 2] = int(np.clip(i_val, -2147483648, 2147483647))
                iq_data_arr[ch_idx_0 * 2 + 1] = int(np.clip(q_val, -2147483648, 2147483647))
            
            timing_fill_array = time.perf_counter()
            non_zero_channels_count = len(channel_responses)
        else:
            print("ERROR WITH COUPLING CODE - this shouldn't happen with updated resonator model")
            non_zero_channels_count = 0
            timing_physics = timing_fill_array = time.perf_counter()
        
        # Calculate deterministic timestamp based on sequence number and sampling rate
        # Get the decimation stage and calculate sample rate
        fir_stage = self.mock_crs.get_decimation()
        if fir_stage is None:
            fir_stage = 6  # Default only if None, not if 0
        sample_rate = 625e6 / 256 / 64 / (2**fir_stage)
        
        # Calculate total elapsed time including previous decimation periods
        # This ensures continuous timestamps even when decimation changes
        current_period_elapsed = seq / sample_rate
        total_elapsed_seconds = self.total_elapsed_time.get(module_num, 0.0) + current_period_elapsed
        
        # Add elapsed time to start datetime to get packet timestamp
        # Use the start_datetime that was set when streaming began
        if hasattr(self, 'start_datetime') and self.start_datetime:
            base_time = self.start_datetime
        else:
            # Fallback if start_datetime not set (shouldn't happen)
            base_time = datetime.now()
            self.start_datetime = base_time
        
        # Calculate the timestamp for this packet using total elapsed time
        from datetime import timedelta
        packet_datetime = base_time + timedelta(seconds=total_elapsed_seconds)
        
        # Convert to timestamp fields
        ts = Timestamp(
            y=np.int32(packet_datetime.year % 100),
            d=np.int32(packet_datetime.timetuple().tm_yday),
            h=np.int32(packet_datetime.hour), 
            m=np.int32(packet_datetime.minute), 
            s=np.int32(packet_datetime.second),
            ss=np.int32(packet_datetime.microsecond * SS_PER_SECOND / 1e6), # Scaled sub-seconds
            c=np.int32(0), # Carrier phase, typically 0 for mock
            sbs=np.int32(0), # Sub-block sequence, typically 0 for mock
            source=TimestampPort.TEST, # Mock data source
            recent=True
        )

        timing_timestamp = time.perf_counter()
        
        packet = DfmuxPacket(
            magic=np.uint32(STREAMER_MAGIC),
            version=np.uint16(SHORT_PACKET_VERSION if self.mock_crs.short_packets else LONG_PACKET_VERSION),
            serial=np.uint16(int(self.mock_crs.serial) if self.mock_crs.serial and self.mock_crs.serial.isdigit() else 0),
            num_modules=np.uint8(1), # Packet is for one module's data
            block=np.uint8(0), # Block number, typically 0 for continuous streaming
            fir_stage=self.mock_crs.get_decimation(),
            module=np.uint8(module_num - 1),  # DfmuxPacket module is 0-indexed
            seq=np.uint32(seq),
            s=iq_data_arr, # This should be the array.array('i')
            ts=ts
        )
        timing_packet_create = time.perf_counter()
        
        packet_bytes = packet.to_bytes()
        self.mock_crs._last_timestamp = ts
        timing_serialize = time.perf_counter()
        
        # Removed detailed timing logs - no longer needed
        
        return packet_bytes


class MockUDPManager:
    """Manages the lifecycle of the MockCRSUDPStreamer thread with proper cleanup."""
    def __init__(self, mock_crs):
        self.mock_crs = mock_crs
        self.udp_thread = None
        self._udp_streaming_active = False # Internal flag

    async def start_udp_streaming(self, host='239.192.0.2', port=STREAMER_PORT, use_multicast=True):
        """Start UDP streaming with proper error handling.
        
        Args:
            host: Multicast group address (default: '239.192.0.2') or unicast IP
            port: UDP port number (default: STREAMER_PORT)
            use_multicast: If True, use multicast; if False, use unicast
        """
        try:
            if not self._udp_streaming_active:
                self._udp_streaming_active = True
                
                # Create the streamer with multicast or unicast configuration
                self.udp_thread = MockCRSUDPStreamer(
                    self.mock_crs, 
                    host=host, 
                    port=port,
                    use_multicast=use_multicast
                )
                self.udp_thread.start()
                await asyncio.sleep(0.1) # Give thread time to start
                
                mode = "multicast" if use_multicast else "unicast"
                print(f"[Manager] UDP Streaming started ({mode}) to {host}:{port}")
                return True
            else:
                print("[Manager] UDP Streaming already active.")
                return False # Already active
        except Exception as e:
            print(f"[Manager] Error starting UDP streaming: {e}")
            self._udp_streaming_active = False
            if self.udp_thread:
                self.udp_thread.emergency_stop()
                self.udp_thread = None
            raise
    
    async def stop_udp_streaming(self):
        """Stop UDP streaming with proper cleanup and timeout."""
        if self._udp_streaming_active and self.udp_thread:
            try:
                self._udp_streaming_active = False
                self.udp_thread.stop() # Signal thread to stop
                
                # Wait for thread to finish with timeout
                try:
                    await asyncio.to_thread(self.udp_thread.join, timeout=2.0)
                except Exception as e:
                    print(f"[Manager] Error during thread join: {e}")
                
                if self.udp_thread.is_alive():
                    print("[Manager] Warning: UDP thread did not stop in time, forcing emergency stop")
                    self.udp_thread.emergency_stop()
                
                self.udp_thread = None
                print("[Manager] UDP Streaming stopped.")
                return True
                
            except Exception as e:
                print(f"[Manager] Error stopping UDP streaming: {e}")
                # Force cleanup in case of error
                if self.udp_thread:
                    self.udp_thread.emergency_stop()
                    self.udp_thread = None
                return False
        else:
            print("[Manager] UDP Streaming not active or thread missing.")
            return False # Not active or no thread

    def get_udp_streaming_status(self):
        return {
            "active": self._udp_streaming_active,
            "thread_alive": self.udp_thread is not None and self.udp_thread.is_alive()
        }
    
    def __del__(self):
        """Destructor to ensure cleanup."""
        if self._udp_streaming_active and self.udp_thread:
            print("[Manager] Destructor cleanup: stopping UDP streamer")
            self.udp_thread.emergency_stop()
    
    def __enter__(self):
        """Context manager entry."""
        return self
    
    def __exit__(self, exc_type, exc_val, exc_tb):
        """Context manager exit with cleanup."""
        if self._udp_streaming_active and self.udp_thread:
            print("[Manager] Context exit cleanup: stopping UDP streamer")
            self.udp_thread.emergency_stop()<|MERGE_RESOLUTION|>--- conflicted
+++ resolved
@@ -372,25 +372,17 @@
                 start_time=t   # Pass the current time for this packet
             )
             timing_physics = time.perf_counter()
-<<<<<<< HEAD
-            
+
+
+            ###### This is a temporary fix, will throw error on the first packet. Will be updated once mock mode is fixed 
+            if self.mock_crs.short_packets and len(channel_responses) > 128: 
+                channel_responses = {k: v for k, v in channel_responses.items() if 1 <= int(k) <= 128}
+
+                    
             # # Debug: log if physics is slow
             # physics_time = (timing_physics - timing_noise) * 1000
             # if physics_time > 1.0 and self.packets_sent % 100 == 0:
             #     print(f"[UDP] Physics slow: {physics_time:.2f}ms with {num_configured} channels configured, {len(channel_responses)} responses")
-=======
-
-
-            ###### This is a temporary fix, will throw error on the first packet. Will be updated once mock mode is fixed 
-            if self.mock_crs.short_packets and len(channel_responses) > 128: 
-                channel_responses = {k: v for k, v in channel_responses.items() if 1 <= int(k) <= 128}
-
-                    
-            # Debug: log if physics is slow
-            physics_time = (timing_physics - timing_noise) * 1000
-            if physics_time > 1.0 and self.packets_sent % 100 == 0:
-                print(f"[UDP] Physics slow: {physics_time:.2f}ms with {num_configured} channels configured, {len(channel_responses)} responses")
->>>>>>> 1598503a
             
             # Process each channel's response
             
