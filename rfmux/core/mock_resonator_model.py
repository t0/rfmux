--- conflicted
+++ resolved
@@ -6,16 +6,13 @@
 import copy
 from . import mock_constants as const
 
-<<<<<<< HEAD
 import sys
-sys.path.append('/home/maclean/code/')
-sys.path.append('/home/maclean/code/mr_resonator/')
+sys.path.append('/home/joshua/code/')
+sys.path.append('/home/joshua/code/mr_resonator/')
 import mr_resonator
 from mr_resonator.mr_complex_resonator import MR_complex_resonator as MR_complex_resonator
 from mr_resonator.mr_lekid import MR_LEKID as MR_LEKID
 
-=======
->>>>>>> 7ef11789
 
 class MockResonatorModel:
     """
@@ -111,6 +108,10 @@
         
         print('Using config:', {k: v for k, v in config.items() if k in ['num_resonances', 'freq_start', 'freq_end', 'T', 'Popt']})
         
+        # Set random seed for reproducible resonator generation
+        seed = config.get('resonator_random_seed', 42)
+        np.random.seed(seed)
+        
         # Extract parameters
         freq_start = config.get('freq_start', 1e9)
         freq_end = config.get('freq_end', 1.5e9)
@@ -151,7 +152,6 @@
         self.nqp_noise_enabled = config.get('nqp_noise_enabled', True)
         self.nqp_noise_std_factor = config.get('nqp_noise_std_factor', 0.1)
 
-<<<<<<< HEAD
         # Step 1: Create a reference MR_complex_resonator to compute Lk and R from T and Popt
         print(f"Computing Lk and R from T={T} K and Popt={Popt} W")
         
@@ -277,24 +277,6 @@
                 tau_decay=config.get('pulse_tau_decay', 1e-3),
                 amplitude=config.get('pulse_amplitude', 2.0),
                 resonators=config.get('pulse_resonators', 'all')
-=======
-    def generate_resonators(self, num_resonators=10, f_start=1e9, f_end=2e9, 
-                            nominal_Q=1000, min_spacing=0.3e6):
-        """Generate random resonator frequencies and Q factors for the original model."""
-        frequencies = []
-        Q_factors = []
-        config = self.mock_crs.physics_config if hasattr(self.mock_crs, 'physics_config') else {}
-        seed = config.get('resonator_random_seed', 42)
-        np.random.seed(seed) #### Fixing the seed so that we can recreate the randomness
-        
-        
-        freq_range = f_end - f_start
-        if num_resonators * min_spacing > freq_range and num_resonators > 0 : # check num_resonators > 0
-             max_resonators = int(freq_range / min_spacing) if min_spacing > 0 else np.inf
-             raise ValueError(
-                f"Cannot fit {num_resonators} resonators with min_spacing {min_spacing}Hz "
-                f"in range {freq_range}Hz. Max possible: {max_resonators}"
->>>>>>> 7ef11789
             )
         
         self.invalidate_caches()
@@ -393,27 +375,9 @@
         lekid.alpha_k = lekid.Lk / lekid.L
 
 
-<<<<<<< HEAD
     def calculate_resonator_currents(self, frequency, Vin, damp=0.1):
         """
         Calculate the current through each resonator using current divider.
-=======
-    # --- LC Resonance Model Methods ---
-    def generate_lc_resonances(self):
-        """Generate LC resonances distributed across spectrum with kinetic inductance parameters."""
-        # Get ALL values from stored config or defaults
-        config = self.mock_crs.physics_config if hasattr(self.mock_crs, 'physics_config') else {}
-        seed = config.get('resonator_random_seed', 42)
-
-        np.random.seed(seed) #### Fixing the seed so that we can recreate the randomness
-        
-        num_resonances = config.get('num_resonances', const.DEFAULT_NUM_RESONANCES)
-        f_start = config.get('freq_start', const.DEFAULT_FREQ_START)
-        f_end = config.get('freq_end', const.DEFAULT_FREQ_END)
-            
-        self.lc_resonances = []
-        self.kinetic_inductance_fractions = []
->>>>>>> 7ef11789
         
         This accounts for the fact that resonators are in parallel,
         so we need to consider all their impedances together.
