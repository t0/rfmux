"""Runtime mixin for the Periscope application."""

from .utils import *
from .tasks import *
from .ui import *
import asyncio
<<<<<<< HEAD
from types import SimpleNamespace
from unittest.mock import MagicMock, patch, AsyncMock
from contextlib import contextmanager
import inspect
import ast
from .extract_params import ParamKeyExtractor
=======
from PyQt6 import sip
from PyQt6.QtCore import QUrl
>>>>>>> 7cb76c7b

class PeriscopeRuntime:
    """Mixin providing runtime methods for :class:`Periscope`."""
    
    def _convert_iq_data(self, rawI: np.ndarray, rawQ: np.ndarray, ch_val: int) -> tuple[np.ndarray, np.ndarray]:
        """
        Convert raw I/Q data based on current unit mode and calibration availability.
        
        This method consolidates the unit conversion logic that appears 5 times in the codebase.
        It fixes a bug where 3 locations didn't fall back to real_units when df calibration
        was missing (they returned raw counts instead).
        
        Behavior:
        - df mode with calibration: apply df calibration to get freq shift/dissipation
        - df mode without calibration: fall back to real_units check (BUG FIX)
        - real_units mode: convert to volts
        - counts mode: return raw counts
        
        Args:
            rawI: Raw I component data
            rawQ: Raw Q component data  
            ch_val: Channel ID (for calibration lookup)
            
        Returns:
            Tuple of (I_data, Q_data) converted according to unit_mode and calibration
        """
        if self.unit_mode == "df" and hasattr(self, 'df_calibrations') and self.module in self.df_calibrations:
            df_cal = self.df_calibrations[self.module].get(ch_val)
            if df_cal is not None:
                # Apply df calibration
                iq_volts = convert_roc_to_volts(rawI) + 1j * convert_roc_to_volts(rawQ)
                df_complex = iq_volts * df_cal
                return df_complex.real, df_complex.imag  # Frequency shift (Hz), Dissipation (unitless)
            else:
                # No calibration - fall back to real_units check (matches PSD task behavior)
                return (convert_roc_to_volts(rawI), convert_roc_to_volts(rawQ)) if self.real_units else (rawI, rawQ)
        elif self.real_units:
            return convert_roc_to_volts(rawI), convert_roc_to_volts(rawQ)
        else:
            return rawI, rawQ
    
    def _init_buffers(self):
        """
        Initialize or re-initialize data buffers for all configured channels.

        Creates `Circular` buffers for I, Q, Magnitude, and timestamps for
        each unique channel specified in `self.channel_list`.
        The buffer size is determined by `self.N`.
        """
        unique_chs = set()
        for group in self.channel_list:
            for c_val in group: unique_chs.add(c_val) # Renamed c
        self.all_chs = sorted(unique_chs)
        self.buf = {}
        self.tbuf = {}
        for ch_val in self.all_chs: # Renamed ch
            self.buf[ch_val] = {k: Circular(self.N) for k in ("I", "Q", "M")} # Circular from .utils
            self.tbuf[ch_val] = Circular(self.N)
        
        # Initialize simulation speed tracking for mock mode
        if self.is_mock_mode:
            self._init_sim_speed_tracking()

    def _build_layout(self):
        """
        Reconstruct the entire plot layout based on current settings.

        Clears the existing layout, determines active plot modes, and then
        creates and configures plots and curves for each channel group.
        Restores auto-range settings and applies I/Q/Mag visibility.
        """
        self._clear_current_layout()
        modes_active = self._get_active_modes() # Renamed modes
        self.plots = []
        self.curves = []
        font = QFont() # QFont from .utils
        font.setPointSize(UI_FONT_SIZE) # UI_FONT_SIZE from .utils
        single_colors = self._get_single_channel_colors()
        channel_families = self._get_channel_color_families()
        for row_i, group in enumerate(self.channel_list):
            rowPlots, rowCurves = self._create_row_plots_and_curves(row_i, group, modes_active, font, single_colors, channel_families)
            self.plots.append(rowPlots)
            self.curves.append(rowCurves)
        self._restore_auto_range_settings()
        self._toggle_iqmag()
        if hasattr(self, "zoom_box_mode"): self._toggle_zoom_box_mode(self.zoom_box_mode)

    def _clear_current_layout(self):
        """Clear all widgets from the main plot grid layout."""
        while self.grid.count():
            item = self.grid.takeAt(0)
            widget_item = item.widget() # Renamed w
            if widget_item: widget_item.deleteLater()

    def _get_active_modes(self) -> list[str]:
        """
        Get a list of currently active plot modes based on checkbox states.

        Returns:
            list[str]: A list of characters representing active modes (e.g., ['T', 'S']).
        """
        modes_list = [] # Renamed modes
        if self.cb_time.isChecked(): modes_list.append("T")
        if self.cb_iq.isChecked(): modes_list.append("IQ")
        if self.cb_fft.isChecked(): modes_list.append("F")
        if self.cb_ssb.isChecked(): modes_list.append("S")
        if self.cb_dsb.isChecked(): modes_list.append("D")
        return modes_list

    def _get_single_channel_colors(self) -> dict[str, str]:
        """
        Get a dictionary of default colors for single-channel plot components.

        Returns:
            dict[str, str]: Colors for 'I', 'Q', 'Mag', and 'DSB' components.
        """
        return {"I": "#1f77b4", "Q": "#ff7f0e", "Mag": "#2ca02c", "DSB": "#bcbd22"}

    def _get_channel_color_families(self) -> list[tuple[str, str, str]]:
        """
        Get a list of color families for multi-channel plots.

        Each family is a tuple of three related colors (e.g., for I, Q, Mag).

        Returns:
            list[tuple[str, str, str]]: A list of color family tuples.
        """
        return [
            ("#1f77b4", "#4a8cc5", "#90bce0"), ("#ff7f0e", "#ffa64d", "#ffd2a3"),
            ("#2ca02c", "#63c063", "#a1d9a1"), ("#d62728", "#eb6a6b", "#f2aeae"),
            ("#9467bd", "#ae8ecc", "#d3c4e3"), ("#8c564b", "#b58e87", "#d9c3bf"),
            ("#e377c2", "#f0a8dc", "#f7d2ee"), ("#7f7f7f", "#aaaaaa", "#d3d3d3"),
            ("#bcbd22", "#cfd342", "#e2e795"), ("#17becf", "#51d2de", "#9ae8f2"),
        ]

    def _create_row_plots_and_curves(self, row_i: int, group: list[int], modes_active: list[str], font: QFont,
                                        single_colors: dict[str, str], channel_families: list[tuple[str, str, str]]
                                        ) -> tuple[dict, dict]:
        """
        Create all plots and their corresponding curve items for a single row in the layout.

        Args:
            row_i (int): The index of the current row.
            group (list[int]): List of channel IDs in this row.
            modes_active (list[str]): List of active plot modes (e.g., "T", "IQ").
            font (QFont): Font to use for plot labels and titles.
            single_colors (dict[str, str]): Colors for single-channel plots.
            channel_families (list[tuple[str, str, str]]): Color families for multi-channel plots.

        Returns:
            tuple[dict, dict]: A tuple containing (rowPlots, rowCurves).
                                `rowPlots` maps mode key to PlotWidget.
                                `rowCurves` maps mode key to curve data structures.
        """
        rowPlots = {}; rowCurves = {}
        row_title = "Ch " + ("&".join(map(str, group)) if len(group) > 1 else str(group[0]))
        for col, mode_key in enumerate(modes_active): # Renamed mode
            vb = ClickableViewBox() # From .utils
            pw = pg.PlotWidget(viewBox=vb, title=f"{mode_title(mode_key)} – {row_title}") # mode_title from .utils
            self._configure_plot_auto_range(pw, mode_key)
            self._configure_plot_axes(pw, mode_key, group)
            self._apply_plot_theme(pw)
            pw.showGrid(x=True, y=True, alpha=0.3)
            self.grid.addWidget(pw, row_i, col)
            rowPlots[mode_key] = pw
            self._configure_plot_fonts(pw, font)
            if mode_key == "IQ":
                rowCurves["IQ"] = self._create_iq_plot_item(pw)
            else:
                # Define colors based on dark mode
                bg_color, pen_color = ("k", "w") if self.dark_mode else ("w", "k")
                legend = pw.addLegend(offset=(30, 10), labelTextColor=pen_color)
                if len(group) == 1:
                    ch_val = group[0] # Renamed ch
                    rowCurves[mode_key] = self._create_single_channel_curves(pw, mode_key, ch_val, single_colors, legend)
                else:
                    rowCurves[mode_key] = self._create_multi_channel_curves(pw, mode_key, group, channel_families, legend)
                self._make_legend_clickable(legend)
        return rowPlots, rowCurves

    def _configure_plot_auto_range(self, pw: pg.PlotWidget, mode_key: str):
        """Configure auto-ranging for a given plot based on its mode."""
        if mode_key == "T": pw.enableAutoRange(pg.ViewBox.XYAxes, True)
        else: pw.enableAutoRange(pg.ViewBox.XYAxes, self.auto_scale_plots)

    def _configure_plot_axes(self, pw: pg.PlotWidget, mode_key: str, group: list[int]):
        """Configure axis labels and scales for a given plot based on its mode and calibration availability."""
        # Check if all channels in the group have df calibration
        all_have_calibration = False
        if self.unit_mode == "df" and hasattr(self, 'df_calibrations') and self.module in self.df_calibrations:
            all_have_calibration = all(
                ch in self.df_calibrations[self.module] 
                for ch in group
            )
        
        # Determine axis labels based on unit mode and calibration availability
        if mode_key == "T":
            if self.unit_mode == "df" and all_have_calibration:
                pw.setLabel("left", "Freq. Shift / Dissipation", units="Hz / unitless")
            else:
                pw.setLabel("left", "Amplitude", units="V" if self.real_units else "Counts")
        elif mode_key == "IQ":
            pw.getViewBox().setAspectLocked(True)
            if self.unit_mode == "df" and all_have_calibration:
                pw.setLabel("bottom", "Freq. Shift", units="Hz")
                pw.setLabel("left", "Dissipation", units="unitless")
            else:
                pw.setLabel("bottom", "I", units="V" if self.real_units else "Counts")
                pw.setLabel("left",   "Q", units="V" if self.real_units else "Counts")
        elif mode_key == "F":
            pw.setLogMode(x=True, y=True)
            pw.setLabel("bottom", "Freq", units="Hz")
            if self.unit_mode == "df" and all_have_calibration:
                pw.setLabel("left", "Amplitude", units="Hz or unitless")
            else:
                pw.setLabel("left", "Amplitude", units="V" if self.real_units else "Counts")
        elif mode_key == "S":
            pw.setLogMode(x=True, y=not self.real_units)
            pw.setLabel("bottom", "Freq", units="Hz")
            if self.unit_mode == "df" and all_have_calibration:
                # When in df units, PSDs become ASDs (Amplitude Spectral Densities)
                pw.setLabel("left", "ASD (Hz/√Hz or 1/√Hz)")
            else:
                lbl = "dBm/Hz" if self.psd_absolute else "dBc/Hz"
                pw.setLabel("left", f"PSD ({lbl})" if self.real_units else "PSD (Counts²/Hz)")
        else:  # "D"
            pw.setLogMode(x=False, y=not self.real_units)
            pw.setLabel("bottom", "Freq", units="Hz")
            if self.unit_mode == "df" and all_have_calibration:
                # When in df units, PSDs become ASDs (Amplitude Spectral Densities)
                pw.setLabel("left", "ASD (Hz/√Hz or 1/√Hz)")
            else:
                lbl = "dBm/Hz" if self.psd_absolute else "dBc/Hz"
                pw.setLabel("left", f"PSD ({lbl})" if self.real_units else "PSD (Counts²/Hz)")

    def _configure_plot_fonts(self, pw: pg.PlotWidget, font: QFont):
        """Apply the standard font to plot titles and axis labels."""
        pi = pw.getPlotItem()
        for axis_name in ("left", "bottom", "right", "top"):
            axis = pi.getAxis(axis_name)
            if axis: axis.setTickFont(font)
            if axis and axis.label: axis.label.setFont(font) # Check axis.label
        pi.titleLabel.setFont(font)

    def _create_iq_plot_item(self, pw: pg.PlotWidget) -> dict:
        """
        Create and return the appropriate item for an IQ plot (scatter or density).

        Args:
            pw (pg.PlotWidget): The plot widget to add the item to.

        Returns:
            dict: A dictionary containing the 'mode' ('scatter' or 'density')
                    and the 'item' (ScatterPlotItem or ImageItem).
        """
        # SCATTER_SIZE from .utils
        if self.rb_scatter.isChecked():
            sp = pg.ScatterPlotItem(pen=None, size=SCATTER_SIZE)
            pw.addItem(sp); return {"mode": "scatter", "item": sp}
        else:
            img = pg.ImageItem(axisOrder="row-major")
            img.setLookupTable(self.lut); pw.addItem(img)
            return {"mode": "density", "item": img}

    def _create_single_channel_curves(self, pw: pg.PlotWidget, mode_key: str, ch_val: int,
                                        single_colors: dict[str, str], legend: pg.LegendItem
                                        ) -> dict[int, dict[str, pg.PlotDataItem]]:
        """
        Create plot curves for a single channel in a given plot mode.

        Args:
            pw (pg.PlotWidget): The plot widget to add curves to.
            mode_key (str): The plot mode (e.g., "T", "F", "S", "D").
            ch_val (int): The channel ID.
            single_colors (dict[str, str]): Colors for I, Q, Mag, DSB.
            legend (pg.LegendItem): The legend to add curve entries to.

        Returns:
            dict: A dictionary mapping the channel ID to its curve items.
        """
        # LINE_WIDTH from .utils
        # Determine legend names based on unit mode AND calibration availability
        has_df_calibration = (
            self.unit_mode == "df" and 
            hasattr(self, 'df_calibrations') and 
            self.module in self.df_calibrations and
            ch_val in self.df_calibrations[self.module]
        )
        
        if has_df_calibration:
            i_name = "Freq Shift"
            q_name = "Dissipation"
        else:
            i_name = "I"
            q_name = "Q"
            
        if mode_key == "T":
            cI = pw.plot(pen=pg.mkPen(single_colors["I"],   width=LINE_WIDTH), name=i_name)
            cQ = pw.plot(pen=pg.mkPen(single_colors["Q"],   width=LINE_WIDTH), name=q_name)
            # Only create magnitude curve if not in df units with calibration
            if has_df_calibration:
                cM = None  # No magnitude in df units
                self._fade_hidden_entries(legend, (i_name, q_name))
                return {ch_val: {"I": cI, "Q": cQ}}
            else:
                cM = pw.plot(pen=pg.mkPen(single_colors["Mag"], width=LINE_WIDTH), name="Mag")
                self._fade_hidden_entries(legend, (i_name, q_name))
                return {ch_val: {"I": cI, "Q": cQ, "Mag": cM}}
        elif mode_key == "F":
            cI = pw.plot(pen=pg.mkPen(single_colors["I"],   width=LINE_WIDTH), name=i_name); cI.setFftMode(True)
            cQ = pw.plot(pen=pg.mkPen(single_colors["Q"],   width=LINE_WIDTH), name=q_name); cQ.setFftMode(True)
            # Only create magnitude curve if not in df units with calibration
            if has_df_calibration:
                self._fade_hidden_entries(legend, (i_name, q_name))
                return {ch_val: {"I": cI, "Q": cQ}}
            else:
                cM = pw.plot(pen=pg.mkPen(single_colors["Mag"], width=LINE_WIDTH), name="Mag"); cM.setFftMode(True)
                self._fade_hidden_entries(legend, (i_name, q_name))
                return {ch_val: {"I": cI, "Q": cQ, "Mag": cM}}
        elif mode_key == "S":
            cI = pw.plot(pen=pg.mkPen(single_colors["I"],   width=LINE_WIDTH), name=i_name)
            cQ = pw.plot(pen=pg.mkPen(single_colors["Q"],   width=LINE_WIDTH), name=q_name)
            # Only create magnitude curve if not in df units with calibration
            if has_df_calibration:
                return {ch_val: {"I": cI, "Q": cQ}}
            else:
                cM = pw.plot(pen=pg.mkPen(single_colors["Mag"], width=LINE_WIDTH), name="Mag")
                return {ch_val: {"I": cI, "Q": cQ, "Mag": cM}}
        else:  # "D"
            cD = pw.plot(pen=pg.mkPen(single_colors["DSB"], width=LINE_WIDTH), name="Complex DSB")
            return {ch_val: {"Cmplx": cD}}

    def _create_multi_channel_curves(self, pw: pg.PlotWidget, mode_key: str, group: list[int],
                                        channel_families: list[tuple[str, str, str]], legend: pg.LegendItem
                                        ) -> dict[int, dict[str, pg.PlotDataItem]]:
        """
        Create plot curves for multiple channels in a group for a given plot mode.

        Args:
            pw (pg.PlotWidget): The plot widget to add curves to.
            mode_key (str): The plot mode (e.g., "T", "F", "S", "D").
            group (list[int]): List of channel IDs in this group.
            channel_families (list[tuple[str, str, str]]): Color families for curves.
            legend (pg.LegendItem): The legend to add curve entries to.

        Returns:
            dict: A dictionary mapping each channel ID in the group to its curve items.
        """
        mode_dict = {}
        for i, ch_val in enumerate(group): # Renamed ch
            # Check calibration availability per channel
            has_df_calibration = (
                self.unit_mode == "df" and 
                hasattr(self, 'df_calibrations') and 
                self.module in self.df_calibrations and
                ch_val in self.df_calibrations[self.module]
            )
            
            # Set suffixes based on calibration availability
            if has_df_calibration:
                i_suffix = "-FreqShift"
                q_suffix = "-Dissipation"
            else:
                i_suffix = "-I"
                q_suffix = "-Q"
                
            (colI, colQ, colM) = channel_families[i % len(channel_families)]
            if mode_key == "T":
                cI = pw.plot(pen=pg.mkPen(colI, width=LINE_WIDTH), name=f"ch{ch_val}{i_suffix}")
                cQ = pw.plot(pen=pg.mkPen(colQ, width=LINE_WIDTH), name=f"ch{ch_val}{q_suffix}")
                # Only create magnitude curve if not in df units with calibration
                if has_df_calibration:
                    mode_dict[ch_val] = {"I": cI, "Q": cQ}
                else:
                    cM = pw.plot(pen=pg.mkPen(colM, width=LINE_WIDTH), name=f"ch{ch_val}-Mag")
                    mode_dict[ch_val] = {"I": cI, "Q": cQ, "Mag": cM}
            elif mode_key == "F":
                cI = pw.plot(pen=pg.mkPen(colI, width=LINE_WIDTH), name=f"ch{ch_val}{i_suffix}"); cI.setFftMode(True)
                cQ = pw.plot(pen=pg.mkPen(colQ, width=LINE_WIDTH), name=f"ch{ch_val}{q_suffix}"); cQ.setFftMode(True)
                # Only create magnitude curve if not in df units with calibration
                if has_df_calibration:
                    mode_dict[ch_val] = {"I": cI, "Q": cQ}
                else:
                    cM = pw.plot(pen=pg.mkPen(colM, width=LINE_WIDTH), name=f"ch{ch_val}-Mag"); cM.setFftMode(True)
                    mode_dict[ch_val] = {"I": cI, "Q": cQ, "Mag": cM}
            elif mode_key == "S":
                cI = pw.plot(pen=pg.mkPen(colI, width=LINE_WIDTH), name=f"ch{ch_val}{i_suffix}")
                cQ = pw.plot(pen=pg.mkPen(colQ, width=LINE_WIDTH), name=f"ch{ch_val}{q_suffix}")
                # Only create magnitude curve if not in df units with calibration
                if has_df_calibration:
                    mode_dict[ch_val] = {"I": cI, "Q": cQ}
                else:
                    cM = pw.plot(pen=pg.mkPen(colM, width=LINE_WIDTH), name=f"ch{ch_val}-Mag")
                    mode_dict[ch_val] = {"I": cI, "Q": cQ, "Mag": cM}
            else:  # "D"
                cD = pw.plot(pen=pg.mkPen(colI, width=LINE_WIDTH), name=f"ch{ch_val}-DSB")
                mode_dict[ch_val] = {"Cmplx": cD}
        return mode_dict

    def _restore_auto_range_settings(self):
        """Restore auto-range settings for all plots, typically after a layout rebuild."""
        self.auto_scale_plots = True
        self.cb_auto_scale.setChecked(True)
        for rowPlots in self.plots:
            for mode_key, pw in rowPlots.items(): # Renamed mode
                if mode_key != "T": pw.enableAutoRange(pg.ViewBox.XYAxes, True)

    def _apply_plot_theme(self, pw: pg.PlotWidget):
        """Apply the current theme (dark/light) to a plot widget."""
        bg_color, pen_color = ("k", "w") if self.dark_mode else ("w", "k")
        pw.setBackground(bg_color)
        
        # Update plot title color directly
        plot_item = pw.getPlotItem()
        if plot_item and plot_item.titleLabel:
            current_title = plot_item.titleLabel.text
            plot_item.setTitle(current_title, color=pen_color)
            
        # Update axis colors
        for axis_name in ("left", "bottom", "right", "top"):
            ax = pw.getPlotItem().getAxis(axis_name)
            if ax: ax.setPen(pen_color); ax.setTextPen(pen_color)
            
        # Update legend text color directly using the proper API
        legend = pw.getPlotItem().legend
        if legend:
            try:
                # Use the proper API method to update all label colors at once
                legend.setLabelTextColor(pen_color)
            except Exception as e:
                print(f"Error updating legend colors: {e}")

    @staticmethod
    def _fade_hidden_entries(legend: pg.LegendItem, hide_labels: tuple[str, ...]):
        """Fade legend entries corresponding to initially hidden curves."""
        for sample, label in legend.items:
            txt = label.labelItem.toPlainText() if hasattr(label, "labelItem") else ""
            if txt in hide_labels: sample.setOpacity(0.3); label.setOpacity(0.3)

    @staticmethod
    def _make_legend_clickable(legend: pg.LegendItem):
        """Make legend items clickable to toggle curve visibility."""
        for sample, label in legend.items:
            curve = sample.item
            def toggle(evt, c=curve, s=sample, l=label):
                vis = not c.isVisible(); c.setVisible(vis)
                op = 1.0 if vis else 0.3; s.setOpacity(op); l.setOpacity(op)
            label.mousePressEvent = toggle; sample.mousePressEvent = toggle

    def _toggle_dark_mode(self, checked: bool):
        """Toggle dark mode theme and rebuild the layout."""
        self.dark_mode = checked; self._build_layout()
        self._update_dark_mode_in_child_windows()
        
    def _update_dark_mode_in_child_windows(self):
        """Propagate dark mode setting to all open child windows and panels."""
        # Update NetworkAnalysis panels (in docks)
        if hasattr(self, 'netanal_windows'):
            for window_data in self.netanal_windows.values():
                panel = window_data.get('window')  # 'window' key contains panel instance
                if panel and hasattr(panel, 'apply_theme'):
                    panel.apply_theme(self.dark_mode)
        
        # Update Multisweep panels (in docks)
        if hasattr(self, 'multisweep_windows'):
            for window_data in self.multisweep_windows.values():
                panel = window_data.get('window')  # 'window' key contains panel instance
                if panel and hasattr(panel, 'apply_theme'):
                    panel.apply_theme(self.dark_mode)

    def _toggle_real_units(self, checked: bool):
        """
        Toggle between displaying data in raw counts or real units (V, dBm/Hz).
        Rebuilds the layout and shows an informational message if real units are enabled.
        """
        self.real_units = checked
        if checked:
            msg = QtWidgets.QMessageBox(self)
            msg.setWindowTitle("Real Units On")
            msg.setText(
                "Global conversion to real units (V, dBm) is approximate.\n"
                "All PSD plots are droop-corrected for the CIC1 and CIC2 decimation filters; the 'Raw FFT' is calculated from the raw TOD and not droop-corrected."
            )
            msg.setStandardButtons(QtWidgets.QMessageBox.StandardButton.Ok); msg.exec()
        self._build_layout()

    def _psd_ref_changed(self):
        """Handle change in PSD reference (absolute/relative) and rebuild layout."""
        self.psd_absolute = self.rb_psd_abs.isChecked(); self._build_layout()

    def _update_channels(self):
        """
        Update channel configuration based on user input in the channel string field.
        Re-initializes buffers and rebuilds the layout if changes are detected.
        """
        # parse_channels_multich from .utils
        new_parsed = parse_channels_multich(self.e_ch.text())
        if new_parsed != self.channel_list:
            self.channel_list = new_parsed; self.iq_workers.clear(); self.psd_workers.clear()
            for row_i, group in enumerate(self.channel_list):
                self.psd_workers[row_i] = {"S": {}, "D": {}}
                for c_val in group: # Renamed c
                    self.psd_workers[row_i]["S"][c_val] = False
                    self.psd_workers[row_i]["D"][c_val] = False
            self._init_buffers(); self._build_layout()

    def _change_buffer(self):
        """Update buffer size based on user input and re-initialize buffers."""
        try: n_val = int(self.e_buf.text()) # Renamed n
        except ValueError: return
        if n_val != self.N: self.N = n_val; self._init_buffers()

    def _toggle_pause(self):
        """Toggle the pause state for data acquisition and display."""
        self.paused = not self.paused
        self.b_pause.setText("Resume" if self.paused else "Pause")

    def _update_gui(self):
        """Main GUI update loop, called periodically by a QTimer."""
        if self.paused: self._discard_packets(); return
        self._process_incoming_packets()
        self.frame_cnt += 1; now = time.time()
        if (now - self.last_dec_update) > 1.0: # Update decimation stage approx once per second
            self._update_dec_stage(); self.last_dec_update = now
        self._update_plot_data()
        self._update_performance_stats(now)

    def _discard_packets(self):
        """Discard all packets currently in the receiver queue (when paused)."""
        while not self.receiver.queue.empty(): self.receiver.queue.get()


    def _process_incoming_packets(self):
        """Process all packets currently in the receiver queue."""
        while not self.receiver.queue.empty():
            try:
                seq, pkt = self.receiver.queue.get(block=False)
                self.pkt_cnt += 1
                if hasattr(pkt, 'fir_stage'):
                    self.actual_dec_stage = pkt.fir_stage
                t_rel = self._calculate_relative_timestamp(pkt)
                self._update_buffers(pkt, t_rel)
                
                # Track simulation time for speed calculation (mock mode only)
                if self.is_mock_mode and t_rel is not None:
                    self._update_sim_time_tracking(t_rel)
            except:
                self.receiver.queue.get_nowait()  # pop the bad element
                continue

    def _calculate_relative_timestamp(self, pkt) -> float | None:
        """
        Calculate a relative timestamp for a packet.

        If the packet's timestamp is recent, it's adjusted slightly and
        converted to seconds relative to the first packet's timestamp.

        Args:
            pkt: The incoming packet object.

        Returns:
            float | None: Relative timestamp in seconds, or None if not recent.
        """
        # streamer from .utils
        ts = pkt.ts
        if ts.recent:
            # Apply a small offset to ensure timestamps are strictly increasing for plotting
            ts.ss += int(0.02 * streamer.SS_PER_SECOND); ts.renormalize()
            t_now = ts.h * 3600 + ts.m * 60 + ts.s + ts.ss / streamer.SS_PER_SECOND
            if self.start_time is None: self.start_time = t_now
            return t_now - self.start_time
        return None

    def _update_buffers(self, pkt, t_rel: float | None):
        """
        Update data buffers with I, Q, and Magnitude values from a packet.

        Args:
            pkt: The incoming packet object.
            t_rel (float | None): The relative timestamp for this packet.
        """
        # math from .utils
        for ch_val in self.all_chs: # Renamed ch
            if len(pkt.s)/2 <= ch_val-1:
                continue # don't plot channels that aren't streamed

            Ival = pkt.s[2 * (ch_val - 1)] / 256.0  # Assuming 8-bit ADC data
            Qval = pkt.s[2 * (ch_val - 1) + 1] / 256.0
            self.buf[ch_val]["I"].add(Ival); self.buf[ch_val]["Q"].add(Qval)
            self.buf[ch_val]["M"].add(math.hypot(Ival, Qval)); self.tbuf[ch_val].add(t_rel)

    def _update_plot_data(self):
        """Update all active plots with new data from buffers and dispatch worker tasks."""
        for row_i, group in enumerate(self.channel_list):
            rowCurves = self.curves[row_i]
            for ch_val in group: self._update_channel_plot_data(ch_val, rowCurves) # Renamed ch
            # Dispatch IQ task if an IQ plot exists for this row and no worker is active
            if "IQ" in rowCurves and not self.iq_workers.get(row_i, False):
                self._dispatch_iq_task(row_i, group, rowCurves)
            # Dispatch PSD tasks (SSB and/or DSB)
            self._dispatch_psd_tasks(row_i, group)

    def _update_channel_plot_data(self, ch_val: int, rowCurves: dict):
        """
        Update Time-Domain (TOD) and FFT plots for a specific channel.

        Args:
            ch_val (int): The channel ID to update.
            rowCurves (dict): The dictionary of curve items for the current row.
        """
        rawI = self.buf[ch_val]["I"].data(); rawQ = self.buf[ch_val]["Q"].data()
        rawM = self.buf[ch_val]["M"].data(); tarr = self.tbuf[ch_val].data()
        
        # Use extracted helper method for I/Q conversion
        I_data, Q_data = self._convert_iq_data(rawI, rawQ, ch_val)
        
        # Handle magnitude separately (df calibration affects it differently)
        if self.unit_mode == "df" and hasattr(self, 'df_calibrations') and self.module in self.df_calibrations:
            df_cal = self.df_calibrations[self.module].get(ch_val)
            if df_cal is not None:
                # Magnitude in df space
                M_data = np.abs((convert_roc_to_volts(rawI) + 1j * convert_roc_to_volts(rawQ)) * df_cal)
            else:
                # No calibration - use appropriate units
                M_data = convert_roc_to_volts(rawM) if self.real_units else rawM
        elif self.real_units:
            M_data = convert_roc_to_volts(rawM)
        else:
            M_data = rawM
        
        # Update Time-Domain (TOD) plots
        if "T" in rowCurves and ch_val in rowCurves["T"]:
            cset = rowCurves["T"][ch_val]
            try:
                if not sip.isdeleted(cset["I"]) and cset["I"].isVisible(): 
                    cset["I"].setData(tarr, I_data)
                if not sip.isdeleted(cset["Q"]) and cset["Q"].isVisible(): 
                    cset["Q"].setData(tarr, Q_data)
                if "Mag" in cset and not sip.isdeleted(cset["Mag"]) and cset["Mag"].isVisible(): 
                    cset["Mag"].setData(tarr, M_data)
            except RuntimeError:
                # Qt object was deleted, skip this update
                pass
        
        # Update FFT plots
        if "F" in rowCurves and ch_val in rowCurves["F"]:
            cset = rowCurves["F"][ch_val]
            try:
                if not sip.isdeleted(cset["I"]) and cset["I"].isVisible(): 
                    cset["I"].setData(tarr[1:], I_data[1:], fftMode=True)
                if not sip.isdeleted(cset["Q"]) and cset["Q"].isVisible(): 
                    cset["Q"].setData(tarr[1:], Q_data[1:], fftMode=True)
                if "Mag" in cset and not sip.isdeleted(cset["Mag"]) and cset["Mag"].isVisible(): 
                    cset["Mag"].setData(tarr[1:], M_data[1:], fftMode=True)
            except RuntimeError:
                # Qt object was deleted, skip this update
                pass

    def _dispatch_iq_task(self, row_i: int, group: list[int], rowCurves: dict):
        """
        Dispatch an IQ plot worker task (density or scatter).

        Args:
            row_i (int): The row index of the IQ plot.
            group (list[int]): List of channel IDs for this plot.
            rowCurves (dict): Curve items for the current row.
        """
        # IQTask from .tasks
        mode_key = rowCurves["IQ"]["mode"] # Renamed mode
        if len(group) == 1: # Single channel IQ plot
            c_val = group[0]
            rawI = self.buf[c_val]["I"].data()
            rawQ = self.buf[c_val]["Q"].data()
            
            # Use extracted helper method (fixes bug where real_units wasn't checked as fallback)
            I_data, Q_data = self._convert_iq_data(rawI, rawQ, c_val)
            
            self.iq_workers[row_i] = True
            task = IQTask(row_i, c_val, I_data, Q_data, self.dot_px, mode_key, self.iq_signals)
            self.pool.start(task)
        else: # Multi-channel IQ plot (concatenate converted data)
            all_I_data = []
            all_Q_data = []
            
            for ch in group:
                rawI = self.buf[ch]["I"].data()
                rawQ = self.buf[ch]["Q"].data()
                
                # Use extracted helper method (fixes bug where real_units wasn't checked as fallback)
                I_data, Q_data = self._convert_iq_data(rawI, rawQ, ch)
                    
                all_I_data.append(I_data)
                all_Q_data.append(Q_data)
            
            concatI = np.concatenate(all_I_data)
            concatQ = np.concatenate(all_Q_data)
            
            big_size = concatI.size
            if big_size > 50000: # Downsample if too many points for performance
                stride = max(1, big_size // 50000)
                concatI = concatI[::stride]; concatQ = concatQ[::stride]
            if concatI.size > 1:
                self.iq_workers[row_i] = True
                task = IQTask(row_i, 0, concatI, concatQ, self.dot_px, mode_key, self.iq_signals) # Channel ID 0 for multi-channel
                self.pool.start(task)

    def _dispatch_psd_tasks(self, row_i: int, group: list[int]):
        """
        Dispatch PSD calculation worker tasks (SSB and/or DSB) for channels in a group.

        Args:
            row_i (int): The row index of the PSD plots.
            group (list[int]): List of channel IDs for this plot row.
        """
        # PSDTask from .tasks, convert_roc_to_volts from .utils
        # Dispatch Single-Sideband (SSB) PSD tasks
        if "S" in self.curves[row_i]:
            for ch_val in group: # Renamed ch
                if not self.psd_workers[row_i]["S"].get(ch_val, False): # Check if worker already active
                    rawI = self.buf[ch_val]["I"].data(); rawQ = self.buf[ch_val]["Q"].data()
                    
                    # Use extracted helper method (consolidation - this already had correct logic)
                    I_data, Q_data = self._convert_iq_data(rawI, rawQ, ch_val)
                    
                    self.psd_workers[row_i]["S"][ch_val] = True
                    task = PSDTask(row_i, ch_val, I_data, Q_data, "SSB", self.dec_stage, self.real_units, self.psd_absolute, self.spin_segments.value(), self.psd_signals, self.cb_exp_binning.isChecked(), self.spin_bins.value())
                    self.pool.start(task)
        
        # Dispatch Dual-Sideband (DSB) PSD tasks
        if "D" in self.curves[row_i]:
            for ch_val in group: # Renamed ch
                if not self.psd_workers[row_i]["D"].get(ch_val, False): # Check if worker already active
                    rawI = self.buf[ch_val]["I"].data(); rawQ = self.buf[ch_val]["Q"].data()
                    
                    # Use extracted helper method (consolidation - this already had correct logic)
                    I_data, Q_data = self._convert_iq_data(rawI, rawQ, ch_val)
                    
                    self.psd_workers[row_i]["D"][ch_val] = True
                    task = PSDTask(row_i, ch_val, I_data, Q_data, "DSB", self.dec_stage, self.real_units, self.psd_absolute, self.spin_segments.value(), self.psd_signals, self.cb_exp_binning.isChecked(), self.spin_bins.value())
                    self.pool.start(task)

    def _update_performance_stats(self, now: float):
        """Update FPS and PPS display in the status bar approximately once per second."""
        if (now - self.t_last) >= 1.0:
            #### Getting packet counts ###
            dropped = self.receiver.get_dropped_packets()
            received = self.receiver.get_received_packets()
            
            ##### Percent calculation #####
            drop_lastsec = dropped - self.prev_drop
            receive_lastsec = received - self.prev_receive
            # Check for zero denominator to avoid division by zero
            total_packets = drop_lastsec + receive_lastsec
            if total_packets > 0:
                percent = (drop_lastsec / total_packets) * 100
            else:
                percent = 0.0  # No packets = no loss
            
            #### Per second metrics #####
            fps = self.frame_cnt / (now - self.t_last)
            pps = self.pkt_cnt / (now - self.t_last)

            #### Update labels ####
            self.fps_label.setText(f"FPS: {fps:.1f}")
            self.pps_label.setText(f"Packets/s: {pps:.1f}")
            
            # Calculate and display simulation speed for mock mode
            if self.is_mock_mode and hasattr(self, 'sim_speed_label'):
                sim_speed = self._calculate_simulation_speed()
                if sim_speed is not None:
                    # Format the display
                    if sim_speed < 0.01:
                        speed_text = f"Sim Speed: {sim_speed:.3f}x real-time"
                    else:
                        speed_text = f"Sim Speed: {sim_speed:.2f}x real-time"
                    self.sim_speed_label.setText(speed_text)
                    
                    # Color code based on speed
                    if sim_speed < 0.1:
                        self.sim_speed_label.setStyleSheet("color: orange;")  # Very slow
                    else:
                        self.sim_speed_label.setStyleSheet("")  # Normal (near real-time)

            # Color packet loss red if > 1%
            if percent > 1:
                color = "red"
                self.packet_loss_label.setStyleSheet(f"color: {color};")
                self.info_text.setText("PACKET LOSS HIGH - CONSULT HELP FOR NETWORKING SUGGESTIONS")
            else: 
                self.packet_loss_label.setStyleSheet(f"color: {self.default_packet_loss_color};")
                self.info_text.clear()
                
            self.packet_loss_label.setText(f"Packet Loss: {percent:.1f}%")

            self.dropped_label.setText(f"Dropped: {dropped}")
            
            #### Showing on status bar ####
            # self.statusBar().showMessage(f"FPS {fps:.1f} | Packets/s {pps:.1f} | Packet Loss : {percent_x}% | Dropped : {dropped}") 
            
            #### Initializing ####
            self.frame_cnt = 0; self.pkt_cnt = 0; self.t_last = now
            self.prev_drop = dropped
            self.prev_receive = received
            

    def _update_dec_stage(self):
        """
        Update the decimation stage from the actual packet data.
        Falls back to inferring from data rate if packet doesn't have fir_stage.
        This is used for accurate PSD frequency axis scaling.
        """
        # Use actual decimation stage from packets if available
        if hasattr(self, 'actual_dec_stage'):
            self.dec_stage = self.actual_dec_stage
            return
            
        # Fall back to inferring from data rate (legacy behavior)
        # infer_dec_stage from .utils
        if not self.channel_list or not self.channel_list[0]: return
        ch_val = self.channel_list[0][0] # Renamed ch
        tarr = self.tbuf[ch_val].data()
        if len(tarr) < 2: return # Need at least two points to calculate dt
        dt = (tarr[-1] - tarr[0]) / max(1, (len(tarr) - 1)) # Average time step
        fs = 1.0 / dt if dt > 0 else 1.0 # Sample rate
        self.dec_stage = infer_dec_stage(fs)

    @QtCore.pyqtSlot(int, str, object)
    def _iq_done(self, row: int, task_mode: str, payload):
        """
        Slot for handling completion of an IQ worker task.
        Updates the corresponding IQ plot (density or scatter).

        Args:
            row (int): Row index of the completed IQ task.
            task_mode (str): 'density' or 'scatter'.
            payload: Data returned by the IQTask (e.g., histogram, scatter points).
        """
        self.iq_workers[row] = False # Mark worker as no longer active
        if row >= len(self.curves) or "IQ" not in self.curves[row]: return # Plot might have been removed
        pane = self.curves[row]["IQ"]
        if pane["mode"] != task_mode: return # Mode might have changed while task was running
        item = pane["item"]
        if task_mode == "density": self._update_density_image(item, payload)
        else: self._update_scatter_plot(item, payload)

    def _update_density_image(self, item: pg.ImageItem, payload):
        """
        Update an IQ density plot (ImageItem) with new histogram data.

        Args:
            item (pg.ImageItem): The ImageItem to update.
            payload: Tuple containing (histogram, (Imin, Imax, Qmin, Qmax)).
        """
        # convert_roc_to_volts from .utils
        hist, (Imin, Imax, Qmin, Qmax) = payload
        if self.real_units: # Convert bounds if real units are active
            Imin, Imax = convert_roc_to_volts(np.array([Imin, Imax], dtype=float))
            Qmin, Qmax = convert_roc_to_volts(np.array([Qmin, Qmax], dtype=float))
        item.setImage(hist, levels=(0, 255), autoLevels=False) # Update image data
        item.setRect(QtCore.QRectF(float(Imin), float(Qmin), float(Imax - Imin), float(Qmax - Qmin))) # Set image bounds

    def _update_scatter_plot(self, item: pg.ScatterPlotItem, payload):
        """
        Update an IQ scatter plot (ScatterPlotItem) with new points.

        Args:
            item (pg.ScatterPlotItem): The ScatterPlotItem to update.
            payload: Tuple containing (xs, ys, colors) for scatter points.
        """
        # convert_roc_to_volts, SCATTER_SIZE from .utils
        xs, ys, colors = payload
        if self.real_units: xs = convert_roc_to_volts(xs); ys = convert_roc_to_volts(ys) # Convert points if real units
        item.setData(xs, ys, brush=colors, pen=None, size=SCATTER_SIZE) # Update scatter plot data

    @QtCore.pyqtSlot(int, str, int, object)
    def _psd_done(self, row: int, psd_mode: str, ch_val: int, payload): # Renamed ch
        """
        Slot for handling completion of a PSD worker task.
        Updates the corresponding SSB or DSB plot curves.

        Args:
            row (int): Row index of the completed PSD task.
            psd_mode (str): 'SSB' or 'DSB'.
            ch_val (int): Channel ID for which PSD was calculated.
            payload: Data returned by the PSDTask (e.g., frequencies, PSD values).
        """
        if row not in self.psd_workers: return # Row might no longer exist
        key = psd_mode[0] # 'S' or 'D'
        if key not in self.psd_workers[row] or ch_val not in self.psd_workers[row][key]: return # Channel/mode might no longer exist
        
        self.psd_workers[row][key][ch_val] = False # Mark worker as no longer active
        if row >= len(self.curves): return # Plot might have been removed
        
        if psd_mode == "SSB": self._update_ssb_curves(row, ch_val, payload)
        else: self._update_dsb_curve(row, ch_val, payload)

    def _update_ssb_curves(self, row: int, ch_val: int, payload):
        """
        Update Single-Sideband (SSB) PSD plot curves.

        Args:
            row (int): Row index of the plot.
            ch_val (int): Channel ID.
            payload: Tuple containing (freq_i, psd_i, psd_q, psd_m, ...).
        """
        if "S" not in self.curves[row]: return # SSB plot might not exist for this row
        sdict = self.curves[row]["S"]
        if ch_val not in sdict: return # Channel might not exist in this plot
        
        freq_i_data, psd_i_data, psd_q_data, psd_m_data, _, _, _ = payload
        freq_i = np.asarray(freq_i_data, dtype=float); psd_i = np.asarray(psd_i_data, dtype=float)
        psd_q = np.asarray(psd_q_data, dtype=float); psd_m = np.asarray(psd_m_data, dtype=float)
        
        if sdict[ch_val]["I"].isVisible(): sdict[ch_val]["I"].setData(freq_i, psd_i)
        if sdict[ch_val]["Q"].isVisible(): sdict[ch_val]["Q"].setData(freq_i, psd_q)
        if "Mag" in sdict[ch_val] and sdict[ch_val]["Mag"].isVisible(): sdict[ch_val]["Mag"].setData(freq_i, psd_m)

    def _update_dsb_curve(self, row: int, ch_val: int, payload):
        """
        Update Dual-Sideband (DSB) PSD plot curve.

        Args:
            row (int): Row index of the plot.
            ch_val (int): Channel ID.
            payload: Tuple containing (freq_dsb, psd_dsb).
        """
        if "D" not in self.curves[row]: return # DSB plot might not exist for this row
        ddict = self.curves[row]["D"]
        if ch_val not in ddict: return # Channel might not exist in this plot
        
        freq_dsb_data, psd_dsb_data = payload
        freq_dsb = np.asarray(freq_dsb_data, dtype=float); psd_dsb = np.asarray(psd_dsb_data, dtype=float)
        if ddict[ch_val]["Cmplx"].isVisible(): ddict[ch_val]["Cmplx"].setData(freq_dsb, psd_dsb)

    def closeEvent(self, event: QtCore.QEvent):
        """Handle the main window close event. Stops timers and worker threads."""
        self.timer.stop(); self.receiver.stop(); self.receiver.wait()
        # Stop any active network analysis tasks (QThread needs proper termination)
        for task_key in list(self.netanal_tasks.keys()):
            task = self.netanal_tasks[task_key]
            task.stop()  # Request interruption
            task.wait(2000)  # Wait up to 2 seconds for thread to finish
            self.netanal_tasks.pop(task_key, None)
        # Stop any active multisweep tasks (QThread now, needs proper termination)
        for task_key in list(self.multisweep_tasks.keys()):
            task = self.multisweep_tasks[task_key]
            task.stop()  # Request interruption
            task.wait(2000)  # Wait up to 2 seconds for thread to finish
            self.multisweep_tasks.pop(task_key, None)
        # Shutdown Jupyter notebook server if running
        if hasattr(self, 'notebook_dock') and self.notebook_dock is not None:
            if not sip.isdeleted(self.notebook_dock):
                panel = self.notebook_dock.widget()
                if panel and hasattr(panel, 'shutdown'):
                    panel.shutdown()
        # Shutdown iPython kernel if active
        if self.kernel_manager and self.kernel_manager.has_kernel:
            try: self.kernel_manager.shutdown_kernel()
            except Exception as e: warnings.warn(f"Error shutting down iPython kernel: {e}", RuntimeWarning) # warnings from .utils
        # The super().closeEvent() call should be handled by the class that inherits this mixin
        # and also inherits from a QWidget (e.g., Periscope class itself).
        event.accept()

    def _add_interactive_console_dock(self):
        """Add the dock widget for the embedded iPython console (if qtconsole is available)."""
        # QTCONSOLE_AVAILABLE, Qt from .utils
        if not QTCONSOLE_AVAILABLE: return
        self.console_dock_widget = QtWidgets.QDockWidget("Interactive iPython Session", self)
        self.console_dock_widget.setObjectName("InteractiveSessionDock")
        self.console_dock_widget.setAllowedAreas(Qt.DockWidgetArea.BottomDockWidgetArea)
        self.console_dock_widget.setVisible(False) # Initially hidden
        self.addDockWidget(Qt.DockWidgetArea.BottomDockWidgetArea, self.console_dock_widget)

    def _toggle_interactive_session(self):
        """
        Toggle the visibility and initialization of the embedded iPython console.
        Initializes the kernel and Jupyter widget on first toggle if not already done.
        """
        # QTCONSOLE_AVAILABLE, QtInProcessKernelManager, RichJupyterWidget, rfmux, load_awaitless_extension from .utils
        # traceback from .utils
        if not QTCONSOLE_AVAILABLE or self.crs is None: return # Dependencies not met
        if self.console_dock_widget is None: return # Dock widget not created

        if self.kernel_manager is None: # First time opening the console
            try:
                self.kernel_manager = QtInProcessKernelManager()
                self.kernel_manager.start_kernel()
                kernel = self.kernel_manager.kernel
                
                # Push relevant objects into the kernel's namespace
                kernel.shell.push({'crs': self.crs, 'rfmux': rfmux, 'periscope': self})
                
                self.jupyter_widget = RichJupyterWidget()
                self.jupyter_widget.kernel_client = self.kernel_manager.client()
                self.jupyter_widget.kernel_client.start_channels()
                
                try: # Attempt to load awaitless extension for better async interaction
                    load_awaitless_extension(ipython=kernel.shell)
                except Exception as e_awaitless:
                    warnings.warn(f"Could not load awaitless extension: {e_awaitless}", RuntimeWarning)
                    traceback.print_exc()
                
                self.console_dock_widget.setWidget(self.jupyter_widget)
                self._update_console_style(self.dark_mode) # Apply initial style
                # Set a more specific stylesheet for prompts and background
                style_sheet = (".in-prompt { color: #00FF00 !important; } .out-prompt { color: #00DD00 !important; } body { background-color: #1C1C1C; color: #DDDDDD; }" 
                                if self.dark_mode else 
                                ".in-prompt { color: #008800 !important; } .out-prompt { color: #006600 !important; } body { background-color: #FFFFFF; color: #000000; }")
                self.jupyter_widget._control.document().setDefaultStyleSheet(style_sheet)
                self.jupyter_widget.setFocus()
            except Exception as e: # Handle errors during console initialization
                QtWidgets.QMessageBox.critical(self, "Error Initializing Console", f"Could not initialize iPython console: {e}")
                traceback.print_exc()
                if self.kernel_manager and self.kernel_manager.has_kernel: self.kernel_manager.shutdown_kernel()
                self.kernel_manager = None; self.jupyter_widget = None
                self.console_dock_widget.setVisible(False); return
        
        # Toggle visibility of the console dock widget
        is_visible = self.console_dock_widget.isVisible()
        self.console_dock_widget.setVisible(not is_visible)
        if not is_visible and self.jupyter_widget: self.jupyter_widget.setFocus() # Focus on console when shown

    def _start_multisweep_analysis(self, params: dict):
        """
        Start a new multisweep analysis.

        Creates a `MultisweepPanel` wrapped in a QDockWidget and a `MultisweepTask`.
        Connects signals for progress, data updates, and completion.

        Args:
            params (dict): Parameters for the multisweep analysis, typically
                            from a configuration dialog.
        """
        # MultisweepPanel from .ui, MultisweepTask from .tasks, sys, traceback from .utils
        try:
            if self.crs is None: QtWidgets.QMessageBox.critical(self, "Error", "CRS object not available for multisweep."); return
            window_id = f"multisweep_{self.multisweep_window_count}"; self.multisweep_window_count += 1
            target_module = params.get('module')
            if target_module is None: QtWidgets.QMessageBox.critical(self, "Error", "Target module not specified for multisweep."); return
            
            # Create panel
            dac_scales_for_panel = self.dac_scales if hasattr(self, 'dac_scales') else {}
            panel = MultisweepPanel(parent=self, target_module=target_module, initial_params=params.copy(), 
                                   dac_scales=dac_scales_for_panel, dark_mode=self.dark_mode)
            
            # Wrap in dock
            dock_title = f"Multisweep #{self.multisweep_window_count}"
            dock = self.dock_manager.create_dock(panel, dock_title, window_id)
            
            # Store panel reference
            self.multisweep_windows[window_id] = {'window': panel, 'dock': dock, 'params': params.copy()}
            
            # Connect df_calibration_ready signal if the method exists
            if hasattr(panel, 'df_calibration_ready') and hasattr(self, '_handle_df_calibration_ready'):
                panel.df_calibration_ready.connect(self._handle_df_calibration_ready)
            
            # Connect data_ready signal for session auto-export
            if hasattr(panel, 'data_ready') and hasattr(self, 'session_manager'):
                panel.data_ready.connect(self.session_manager.handle_data_ready)
            
            # Disconnect any previous signal connections to avoid multiple calls
            try:
                self.multisweep_signals.progress.disconnect()
                self.multisweep_signals.data_update.disconnect()
                self.multisweep_signals.completed_iteration.disconnect()
                self.multisweep_signals.all_completed.disconnect()
                self.multisweep_signals.error.disconnect()
            except TypeError: 
                pass # Raised if signals were not previously connected

            # Connect signals from the MultisweepTask to the new panel's slots
            self.multisweep_signals.progress.connect(panel.update_progress,
                                                   QtCore.Qt.ConnectionType.QueuedConnection)
            self.multisweep_signals.starting_iteration.connect(panel.handle_starting_iteration,
                                                             QtCore.Qt.ConnectionType.QueuedConnection)
            self.multisweep_signals.data_update.connect(panel.update_data,
                                                      QtCore.Qt.ConnectionType.QueuedConnection)
            self.multisweep_signals.completed_iteration.connect(
                lambda module, iteration, amplitude, direction: panel.completed_amplitude_sweep(module, amplitude),
                QtCore.Qt.ConnectionType.QueuedConnection)
            self.multisweep_signals.all_completed.connect(panel.all_sweeps_completed,
                                                        QtCore.Qt.ConnectionType.QueuedConnection)
            self.multisweep_signals.error.connect(panel.handle_error,
                                                QtCore.Qt.ConnectionType.QueuedConnection)
            self.multisweep_signals.fitting_progress.connect(panel.handle_fitting_progress,
                                                            QtCore.Qt.ConnectionType.QueuedConnection)
            
            # Create and start the task
            task = MultisweepTask(crs=self.crs, params=params, signals=self.multisweep_signals, window=panel)
            task_key = f"{window_id}_module_{target_module}"
            self.multisweep_tasks[task_key] = task
            task.start()  # Start the QThread directly
            
            # Tabify with Main dock by default
            main_dock = self.dock_manager.get_dock("main_plots")
            if main_dock:
                self.tabifyDockWidget(main_dock, dock)
            
            # Show the dock and activate it
            dock.show()
            dock.raise_()
        except Exception as e:
            error_msg = f"Error starting multisweep analysis: {type(e).__name__}: {str(e)}"
            print(error_msg, file=sys.stderr); traceback.print_exc(file=sys.stderr)
            QtWidgets.QMessageBox.critical(self, "Multisweep Error", error_msg)
<<<<<<< HEAD
            raise
        
=======
>>>>>>> 7cb76c7b
    
    def fetch_dac_scales_blocking(self) -> dict:
        dac_scales = None
    
        fetcher = DACScaleFetcher(self.crs)
        loop = QtCore.QEventLoop()
    
        def on_ready(scales):
            nonlocal dac_scales
            dac_scales = scales
            loop.quit()
    
        fetcher.dac_scales_ready.connect(on_ready)
        fetcher.finished.connect(fetcher.deleteLater)
    
        fetcher.start()
        loop.exec_()   # waits until on_ready() calls loop.quit()
    
        return dac_scales    
    
    def _create_multisweep_panel_from_loaded_data(self, load_params: dict, source_type: str = "multisweep") -> tuple:
        """
        Create and display a MultisweepPanel from loaded data.
        
        This unified helper method is used by both _load_multisweep_analysis and 
        _set_and_plot_bias to eliminate code duplication.
        
        Args:
            load_params: Loaded data dictionary containing 'initial_parameters', 
                        'results_by_iteration', 'dac_scales_used', etc.
            source_type: "multisweep", "bias", or "noise" - affects naming and panel behavior
            
        Returns:
            tuple: (panel, dock, window_id, target_module) or (None, None, None, None) on error
        """
        
        try:
            # Allow loading without CRS in offline mode
            if self.crs is None and self.host != "OFFLINE": 
                QtWidgets.QMessageBox.critical(self, "Error", "CRS object not available for multisweep. Make sure your board is correctly setup.")
                return None, None, None, None
                
            window_id = f"multisweep_window_{self.multisweep_window_count}"
            self.multisweep_window_count += 1
            
            params = load_params['initial_parameters']
            target_module = params.get('module')
            if target_module is None: 
                QtWidgets.QMessageBox.critical(self, "Error", "Target module not specified. Please check your file.")
                return None, None, None, None

            try: 
                dac_scales_for_panel = self.fetch_dac_scales_blocking() #### Gets the dac scale directly from the board #####
            except:
                QtWidgets.QMessageBox.critical(self, "Error", "Unable to compute dac scales for the board.")
                return

            dac_scale_for_mod = load_params['dac_scales_used'][target_module]
            dac_scale_for_board = dac_scales_for_panel[target_module]

            if dac_scale_for_mod != dac_scale_for_board:
                QtWidgets.QMessageBox.warning(self, "Warning", f"Mismatch in Dac scales File Value : {dac_scale_for_mod}, Board Value : {dac_scale_for_board}. Exact data won't be reproduced.")
            
            # Check if noise data exists in the loaded file
            has_noise_data = 'noise_data' in load_params and load_params['noise_data'] is not None
            
            # For bias source type, also check for bias_kids_output
            has_bias_data = 'bias_kids_output' in load_params and load_params['bias_kids_output'] is not None
            loaded_bias_flag = has_noise_data or (source_type == "bias" and has_bias_data)
                
            # Create panel
            panel = MultisweepPanel(parent=self, target_module=target_module, initial_params=params.copy(), 
                                   dac_scales=dac_scales_for_panel, dark_mode=self.dark_mode, 
                                   loaded_bias=loaded_bias_flag, is_loaded_data=True)
            
            # Load noise spectrum data if it exists
            if has_noise_data:
                panel.spectrum_noise_data = load_params['noise_data']
                panel.noise_spectrum_btn.setEnabled(True)
            
            # MultisweepPanel dock is always named "Multisweep" regardless of source type
            # The source_type affects panel behavior, not the dock title
            dock_title = f"Multisweep #{self.multisweep_window_count} (Loaded)"
            
            # Wrap in dock
            dock = self.dock_manager.create_dock(panel, dock_title, window_id)
            
            self.multisweep_windows[window_id] = {'window': panel, 'dock': dock, 'params': params.copy()}
            
            # Connect df_calibration_ready signal if the method exists
            if hasattr(panel, 'df_calibration_ready') and hasattr(self, '_handle_df_calibration_ready'):
                panel.df_calibration_ready.connect(self._handle_df_calibration_ready)
            
            # Connect data_ready signal for session auto-export
            if hasattr(panel, 'data_ready') and hasattr(self, 'session_manager'):
                panel.data_ready.connect(self.session_manager.handle_data_ready)

            panel._hide_progress_bars()
            
            # Set NCO frequency based on resonance frequencies
            iteration_params = load_params.get('results_by_iteration', [])
            reso_frequencies = params.get('resonance_frequencies', [])
            
            if reso_frequencies:
                span_hz = params.get('span_hz', 0)
                nco_freq = ((min(reso_frequencies) - span_hz/2) + (max(reso_frequencies) + span_hz/2)) / 2

                # Only set NCO frequency if CRS is available (skip in offline mode)
                if self.crs is not None:
                    asyncio.run(self.crs.set_nco_frequency(nco_freq, module=target_module))
                else:
                    print(f"[Offline] Skipping NCO frequency setup (would set to {nco_freq/1e9:.6f} GHz)")

            # Load iteration data into panel
            for i in range(len(iteration_params)):
                amplitude = iteration_params[i]['amplitude']
                direction = iteration_params[i]['direction']
                data = iteration_params[i]['data']
                panel.update_data(target_module, i, amplitude, direction, data, None)
            
            # Extract and load df_calibrations if bias_kids_output exists
            if has_bias_data:
                bias_output = load_params['bias_kids_output']
                df_calibrations = {}
                for det_idx, det_data in bias_output.items():
                    if 'df_calibration' in det_data:
                        df_calibrations[det_idx] = det_data['df_calibration']
                
                # Load calibrations into main window
                if df_calibrations and hasattr(self, '_handle_df_calibration_ready'):
                    self._handle_df_calibration_ready(target_module, df_calibrations)
                    print(f"[Session] Loaded df calibrations for {len(df_calibrations)} detectors from session file")
            
            # Tabify with Main dock by default
            main_dock = self.dock_manager.get_dock("main_plots")
            if main_dock:
                self.tabifyDockWidget(main_dock, dock)
            
            # Show the dock and activate it
            dock.show()
            dock.raise_()
            
            return panel, dock, window_id, target_module
            
        except Exception as e:
            error_msg = f"Error creating multisweep panel: {type(e).__name__}: {str(e)}"
            print(error_msg, file=sys.stderr)
            traceback.print_exc(file=sys.stderr)
            QtWidgets.QMessageBox.critical(self, "Error", error_msg)
            return None, None, None, None

    def _load_multisweep_analysis(self, load_params: dict):
        """
        Load multisweep analysis data from file and display in a docked panel.

        Args:
            load_params (dict): Loaded data dictionary from file.
        """
        # Use the unified helper method
        panel, dock, window_id, target_module = self._create_multisweep_panel_from_loaded_data(
            load_params, source_type="multisweep"
        )
        
        if panel is None:
            return  # Error already displayed by helper
        
        # Auto-launch detector digest panel by programmatically triggering the existing
        # double-click handler which already has all the logic for creating digest panels
        iteration_params = load_params.get('results_by_iteration', [])
        if iteration_params and len(iteration_params) > 0:
            first_iteration_data = iteration_params[0].get('data', {})
            if first_iteration_data:
                # Get any detector's frequency to simulate a click location
                first_detector_id = sorted(first_iteration_data.keys())[0]
                first_detector_data = first_iteration_data[first_detector_id]
                click_freq = first_detector_data.get('bias_frequency', 
                                                    first_detector_data.get('original_center_frequency'))
                
                if click_freq and hasattr(panel, '_handle_multisweep_plot_double_click') and panel.combined_mag_plot:
                    # Create a fake event at the detector's frequency
                    class FakeEvent:
                        def __init__(self, x, y):
                            self._scene_pos = QtCore.QPointF(x, y)
                        def scenePos(self):
                            return self._scene_pos
                        def accept(self):
                            pass
                    
                    # Map the frequency to view coordinates (x position)
                    view_box = panel.combined_mag_plot.getViewBox()
                    if view_box:
                        view_point = QtCore.QPointF(click_freq, 0)
                        scene_point = view_box.mapViewToScene(view_point)
                        fake_event = FakeEvent(scene_point.x(), scene_point.y())
                        panel._handle_multisweep_plot_double_click(fake_event)
                        
                        # Re-raise the multisweep dock to keep focus on it
                        multisweep_dock = self.dock_manager.find_dock_for_widget(panel)
                        if multisweep_dock:
                            multisweep_dock.raise_()

    def _start_multisweep_analysis_for_window(self, window_instance: 'MultisweepPanel', params: dict):
        """
        Re-run a multisweep analysis for an existing MultisweepPanel.

        Stops any existing task for the panel, updates parameters, and starts a new task.

        Args:
            window_instance (MultisweepPanel): The panel instance to re-run the analysis for.
            params (dict): The new parameters for the multisweep analysis.
        """
        # MultisweepWindow from .ui, MultisweepTask from .tasks
        window_id = None
        for w_id, data in self.multisweep_windows.items():
            if data['window'] == window_instance: window_id = w_id; break
        if not window_id: QtWidgets.QMessageBox.critical(window_instance, "Error", "Could not find associated window to re-run multisweep."); return
        
        target_module = params.get('module')
        if target_module is None: QtWidgets.QMessageBox.critical(window_instance, "Error", "Target module not specified for multisweep re-run."); return
        
        old_task_key = f"{window_id}_module_{target_module}"
        if old_task_key in self.multisweep_tasks: # Stop and remove old task if it exists
            old_task = self.multisweep_tasks.pop(old_task_key); old_task.stop()
            
        self.multisweep_windows[window_id]['params'] = params.copy() # Update stored params
        # Pass the window_instance to the task (now starts automatically since it's a QThread)
        
        ### This reconnects to signal ####
        try:
            self.multisweep_signals.progress.disconnect()
            self.multisweep_signals.data_update.disconnect()
            self.multisweep_signals.completed_iteration.disconnect()
            self.multisweep_signals.all_completed.disconnect()
            self.multisweep_signals.error.disconnect()
        except TypeError: 
            pass # Raised if signals were not previously connected

        # Connect signals from the MultisweepTask to the new window's slots
        self.multisweep_signals.progress.connect(window_instance.update_progress,
                                               QtCore.Qt.ConnectionType.QueuedConnection)
        self.multisweep_signals.starting_iteration.connect(window_instance.handle_starting_iteration,
                                                         QtCore.Qt.ConnectionType.QueuedConnection)
        self.multisweep_signals.data_update.connect(window_instance.update_data,
                                                  QtCore.Qt.ConnectionType.QueuedConnection)
        self.multisweep_signals.completed_iteration.connect(
            lambda module, iteration, amplitude, direction: window_instance.completed_amplitude_sweep(module, amplitude),
            QtCore.Qt.ConnectionType.QueuedConnection)
        self.multisweep_signals.all_completed.connect(window_instance.all_sweeps_completed,
                                                    QtCore.Qt.ConnectionType.QueuedConnection)
        self.multisweep_signals.error.connect(window_instance.handle_error,
                                            QtCore.Qt.ConnectionType.QueuedConnection)
        self.multisweep_signals.fitting_progress.connect(window_instance.handle_fitting_progress,
                                                        QtCore.Qt.ConnectionType.QueuedConnection)

        # Connect data_ready signal for session auto-export
        if hasattr(window_instance, 'data_ready') and hasattr(self, 'session_manager'):
            window_instance.data_ready.connect(self.session_manager.handle_data_ready)
        
        task = MultisweepTask(crs=self.crs, params=params, signals=self.multisweep_signals, window=window_instance)
        self.multisweep_tasks[old_task_key] = task
        task.start()  # Start the QThread directly

    def stop_multisweep_task_for_window(self, window_instance: 'MultisweepPanel'):
        """
        Stop an active multisweep task associated with a specific panel.

        Args:
            window_instance (MultisweepPanel): The panel whose task should be stopped.
        """
        # MultisweepPanel from .ui
        window_id = None; target_module = None
        for w_id, data in list(self.multisweep_windows.items()): # Iterate over a copy for safe removal
            if data['window'] == window_instance:
                window_id = w_id; target_module = data['params'].get('module'); break
        
        if window_id and target_module:
            task_key = f"{window_id}_module_{target_module}"
            if task_key in self.multisweep_tasks:
                task = self.multisweep_tasks.pop(task_key)
                task.stop()  # Request interruption
                task.wait(2000)  # Wait up to 2 seconds for thread to finish
            self.multisweep_windows.pop(window_id, None) # Remove window tracking

    def _toggle_notebook_panel(self, notebook_dir: str | None = None, open_file: str | None = None):
        """
        Toggle the Jupyter notebook panel.
        
        Creates a new NotebookPanel on first use, or shows/hides the existing
        dock widget on subsequent calls. The notebook directory is always set to the
        active session folder. If no session is active, the user must start one first.
        
        The panel launches Jupyter Lab in the system browser (not embedded).
        Uses a singleton server pattern - only one Jupyter server is ever running.
        
        Args:
            notebook_dir: Optional directory for notebooks. If None, uses session
                         folder (if active). Requires an active session.
            open_file: Optional path to a notebook file to open after panel starts.
        """
        try:
            from .notebook_panel import NotebookPanel, JupyterServerManager
        except Exception as e:
            QtWidgets.QMessageBox.warning(
                self, "Import Error",
                f"Failed to import notebook_panel:\n{e}"
            )
            return
        
        # Check if notebook dock already exists and is still valid
        if hasattr(self, 'notebook_dock') and self.notebook_dock is not None:
            # Check if the dock widget still exists in Qt
            if not sip.isdeleted(self.notebook_dock):
                # Panel already exists and is valid
                panel = self.notebook_dock.widget()
                
                # If a specific file is requested, open it
                if open_file and panel and hasattr(panel, 'open_notebook'):
                    panel.open_notebook(open_file)
                
                # Show and raise the dock
                self.notebook_dock.setVisible(True)
                self.notebook_dock.raise_()
                return
            else:
                # Dock was deleted - clear reference but keep server
                self.notebook_dock = None
                # Fall through to recreate the panel
        
        # Determine notebook directory - requires an active session
        if notebook_dir is None:
            if hasattr(self, 'session_manager') and self.session_manager.is_active:
                notebook_dir = str(self.session_manager.session_path)
            else:
                # No active session - prompt user to start one
                msg = QtWidgets.QMessageBox(self)
                msg.setWindowTitle("Session Required")
                msg.setText("No session is active.")
                msg.setInformativeText(
                    "Jupyter notebooks require an active session so that notebooks "
                    "are saved alongside your analysis data.\n\n"
                    "Please start or load a session first using:\n"
                    "Session → New Session or Session → Load Session"
                )
                msg.setIcon(QtWidgets.QMessageBox.Icon.Information)
                msg.setStandardButtons(QtWidgets.QMessageBox.StandardButton.Ok)
                msg.exec()
                return
        
        # Initialize singleton server if it doesn't exist
        if not hasattr(self, 'jupyter_server') or self.jupyter_server is None:
            self.jupyter_server = JupyterServerManager(self)
        
        # Check if server is already running
        server_running = (self.jupyter_server.process is not None and 
                         self.jupyter_server.process.poll() is None)
        
        # Create panel with the session directory, using the singleton server
        # Skip initial notebook creation if we're opening a specific file
        panel = NotebookPanel(
            notebook_dir=notebook_dir, 
            parent=self, 
            server=self.jupyter_server,
            skip_initial_notebook=(open_file is not None)
        )
        
        # Create dock
        self.notebook_dock = self.dock_manager.create_dock(
            panel, "Jupyter Notebook", "notebook_panel"
        )
        
        # Mark this dock as protected (hide instead of close when X is clicked)
        self.dock_manager.protect_dock("notebook_panel")
        
        # Make dock non-closeable via the standard close button (extra safety)
        self.notebook_dock.setFeatures(
            QtWidgets.QDockWidget.DockWidgetFeature.DockWidgetMovable |
            QtWidgets.QDockWidget.DockWidgetFeature.DockWidgetFloatable
            # Note: No DockWidgetClosable flag - prevents closing via X button on title bar
        )
        
        # Set up handler for opening specific files when requested
        def handle_server_ready(url):
            if open_file:
                # If a specific file was requested, open it with a delay
                QtCore.QTimer.singleShot(2000, lambda: panel.open_notebook(open_file))
            # Note: Notebook panel automatically creates and opens an initial notebook
            # via _create_and_open_initial_notebook() - no need to duplicate that here
        
        # Only connect signal and start server if not already running
        if not server_running:
            self.jupyter_server.server_ready.connect(handle_server_ready)
            # Start the Jupyter server
            panel.start()
        else:
            # Server already running - update UI and open file if requested
            panel._on_server_ready(self.jupyter_server.url or "")
            if open_file:
                QtCore.QTimer.singleShot(500, lambda: panel.open_notebook(open_file))
        
        # Tabify with main dock by default
        main_dock = self.dock_manager.get_dock("main_plots")
        if main_dock:
            self.tabifyDockWidget(main_dock, self.notebook_dock)
        
        # Show the dock and activate it
        self.notebook_dock.show()
        self.notebook_dock.raise_()

    def _update_console_style(self, dark_mode_enabled: bool):
        """
        Update the style of the embedded iPython console based on the theme.

        Args:
            dark_mode_enabled (bool): True if dark mode is active, False otherwise.
        """
        # QTCONSOLE_AVAILABLE from .utils
        if self.jupyter_widget and QTCONSOLE_AVAILABLE:
            self.jupyter_widget.syntax_style = 'monokai' if dark_mode_enabled else 'default'
            # Define stylesheets for dark and light modes
            style_sheet = ("QWidget { background-color: #1C1C1C; color: #DDDDDD; } .in-prompt { color: #00FF00 !important; } .out-prompt { color: #00DD00 !important; } QPlainTextEdit { background-color: #1C1C1C; color: #DDDDDD; }"
                            if dark_mode_enabled else
                            "QWidget { background-color: #FFFFFF; color: #000000; } .in-prompt { color: #008800 !important; } .out-prompt { color: #006600 !important; } QPlainTextEdit { background-color: #FFFFFF; color: #000000; }")
            self.jupyter_widget.setStyleSheet(style_sheet)
            self.jupyter_widget.update(); self.jupyter_widget.repaint() # Force repaint

    def _init_sim_speed_tracking(self):
        """Initialize simulation speed tracking for mock mode.
        
        Uses a rolling window approach that samples at regular wall-clock intervals
        (not based on packet processing) to avoid false readings when packets queue up.
        """
        self._sim_speed_history = []  # List of (wall_clock_time, sim_time) tuples
        self._sim_speed_latest_sim_time = None  # Latest simulation time seen
        self._sim_speed_last_sample_time = None  # Wall clock time of last sample
        self._sim_speed_sample_interval = 1.0  # Sample every 1 second of wall clock time
        self._sim_speed_window_size = 10  # Keep 10 samples (10 second rolling window)
        
    def _update_sim_time_tracking(self, sim_time: float):
        """
        Track simulation time for speed calculation.
        
        Samples are taken at regular wall-clock intervals (not based on packet 
        processing timing) to ensure accurate speed measurement even when the 
        GUI is slow and packets queue up.
        
        Args:
            sim_time: Current simulation time in seconds (from packet timestamp)
        """
        # Always update the latest sim time
        self._sim_speed_latest_sim_time = sim_time
        
        current_wall_clock = time.time()
        
        # Take a sample at regular wall-clock intervals
        if self._sim_speed_last_sample_time is None:
            # First sample
            self._sim_speed_history.append((current_wall_clock, sim_time))
            self._sim_speed_last_sample_time = current_wall_clock
        elif (current_wall_clock - self._sim_speed_last_sample_time) >= self._sim_speed_sample_interval:
            # Time for a new sample
            self._sim_speed_history.append((current_wall_clock, sim_time))
            self._sim_speed_last_sample_time = current_wall_clock
            
            # Keep only the last N samples for rolling window
            if len(self._sim_speed_history) > self._sim_speed_window_size:
                self._sim_speed_history.pop(0)
    
    def _calculate_simulation_speed(self) -> float | None:
        """
        Calculate the simulation speed relative to real-time using a rolling window.
        
        Compares simulation time elapsed vs wall clock time elapsed over the
        sample window. This is immune to packet queuing effects because samples
        are taken at wall-clock intervals, not packet processing intervals.
        
        Returns:
            float: Speed factor (1.0 = real-time, >1.0 = faster, <1.0 = slower)
            None: If not enough data to calculate
        """
        if len(self._sim_speed_history) < 2:
            return None
        
        # Calculate speed from oldest to newest sample in the window
        first_wall_clock, first_sim = self._sim_speed_history[0]
        last_wall_clock, last_sim = self._sim_speed_history[-1]
        
        wall_clock_elapsed = last_wall_clock - first_wall_clock
        sim_elapsed = last_sim - first_sim
        
        # Avoid division by zero
        if wall_clock_elapsed <= 0 or sim_elapsed <= 0:
            return None
        
<<<<<<< HEAD
        # sim_speed = delta_sim_time / delta_real_time
        return sim_elapsed / real_elapsed


    def test_dialog_params(self):
        """
        Validate all dialog parameter dictionaries used by the UI mock context.
        """
        def _assert_param_keys(expected_dict: dict, module_path: str, class_name: str):
            extractor = ParamKeyExtractor(module_path, class_name)
            actual_keys = extractor.extract()
            expected_keys = set(expected_dict.keys())
    
            if actual_keys != expected_keys:
                missing = expected_keys - actual_keys
                unexpected = actual_keys - expected_keys
                raise AssertionError(
                    f"Mock parameter keys for {class_name} do not match test dialog. "
                    f"Missing from actual: {sorted(missing)} Actual Key is: {sorted(unexpected)}"
                )
        
        self.netanal_params = {
            "amps": [DEFAULT_AMPLITUDE],
            "module": None,
            "fmin": DEFAULT_MIN_FREQ,
            "fmax": DEFAULT_MAX_FREQ,
            "cable_length": DEFAULT_CABLE_LENGTH,
            "npoints": DEFAULT_NPOINTS,
            "nsamps": DEFAULT_NSAMPLES,
            "max_chans": DEFAULT_MAX_CHANNELS,
            "max_span": DEFAULT_MAX_SPAN,
            "clear_channels": True,
        }
        _assert_param_keys(
            self.netanal_params,
            "rfmux.tools.periscope.network_analysis_dialog",
            "NetworkAnalysisDialog",
        )
    
        self.find_params = {
            "expected_resonances": DEFAULT_EXPECTED_RESONANCES,
            "min_dip_depth_db": DEFAULT_MIN_DIP_DEPTH_DB,
            "min_Q": DEFAULT_MIN_Q,
            "max_Q": DEFAULT_MAX_Q,
            "min_resonance_separation_hz": DEFAULT_MIN_RESONANCE_SEPARATION_HZ,
            "data_exponent": DEFAULT_DATA_EXPONENT,
        }
        _assert_param_keys(
            self.find_params,
            "rfmux.tools.periscope.find_resonances_dialog",
            "FindResonancesDialog",
        )
    
        self.multisweep_params = {
            "amps": [MULTISWEEP_DEFAULT_AMPLITUDE],
            "amp": MULTISWEEP_DEFAULT_AMPLITUDE,
            "span_hz": MULTISWEEP_DEFAULT_SPAN_HZ,
            "npoints_per_sweep": MULTISWEEP_DEFAULT_NPOINTS,
            "nsamps": MULTISWEEP_DEFAULT_NSAMPLES,
            "bias_frequency_method": None,
            "rotate_saved_data": False,
            "sweep_direction": "upward",
            "resonance_frequencies": {self.module: [90e6, 91e6]},
            "module": self.module,
            "apply_skewed_fit": False,
            "apply_nonlinear_fit": False,
        }
        _assert_param_keys(
            self.multisweep_params,
            "rfmux.tools.periscope.multisweep_dialog",
            "MultisweepDialog",
        )
    
        self.bias_params = {
            "nonlinear_threshold": 0.77,
            "fallback_to_lowest": True,
            "optimize_phase": True,
            "num_phase_samples": 300,
            "phase_step": 5,
            "bandpass_params": {
                "apply_bandpass": True,
                "lowcut": 5.0,
                "highcut": 20.0,
                "fs": 597.0,
            },
            "apply_bandpass": True,
            "lowcut": 5.0,
            "highcut": 20.0,
            "fs": 597.0,
        }
        _assert_param_keys(
            self.bias_params,
            "rfmux.tools.periscope.bias_kids_dialog",
            "BiasKidsDialog",
        )
    
        self.noise_params = {
            "num_samples": 10000,
            "spectrum_limit": 0.9,
            "num_segments": 10,
            "decimation": 6,
            "reference": "relative",
            "effective_highest_freq": 10.0,
            "time_taken": 1.0,
            "freq_resolution": 0.1,
            "pfb_enabled": False,
            "overlap": 2,
            "pfb_samples": 210000,
            "pfb_time": 0.41
        }
        _assert_param_keys(
            self.noise_params,
            "rfmux.tools.periscope.noise_spectrum_dialog",
            "NoiseSpectrumDialog",
        )

        
    @contextmanager
    def _ui_mock_context(self):
        """
        Mock all dialogs, windows, tasks, and signals used by Periscope UI helpers.

        This context manager replaces Qt dialogs, background tasks, and signal
        classes with lightweight :class:`unittest.mock.MagicMock` instances so UI
        entry points can be invoked without spinning up threads or opening
        windows. It is intended for quick smoke-testing of control flow.
        """

        self.test_dialog_params()
        
        from importlib import import_module

        periscope_app = import_module("rfmux.tools.periscope.app")
        utils_mod = import_module("rfmux.tools.periscope.utils")

        default_resonances = [90e6, 91e6]
    
        if len(default_resonances) < 2:
            default_resonances = list(default_resonances) + [default_resonances[0] + 1e6]
    
        init_params = {
            "irig_source": getattr(self.crs.TIMESTAMP_PORT, "TEST", "TEST"),
            "clear_channels": True,
        }

        fake_init_dialog = MagicMock()
        fake_init_dialog.exec.return_value = True
        fake_init_dialog.get_parameters.return_value = init_params
        fake_init_dialog.get_selected_irig_source.return_value = init_params["irig_source"]
        fake_init_dialog.get_clear_channels_state.return_value = init_params["clear_channels"]
        fake_init_dialog.module_entry = MagicMock()
        fake_init_dialog.module_entry.setText = MagicMock()
        fake_init_dialog.dac_scales = {}

        fake_netanal_dialog = MagicMock()
        fake_netanal_dialog.exec.return_value = True
        fake_netanal_dialog.get_parameters.return_value = self.netanal_params
        fake_netanal_dialog.module_entry = MagicMock()
        fake_netanal_dialog.module_entry.setText = MagicMock()
        fake_netanal_dialog.dac_scales = {}

        fake_find_dialog = MagicMock()
        fake_find_dialog.exec.return_value = True
        fake_find_dialog.get_parameters.return_value = self.find_params

        fake_bias_dialog = MagicMock()
        fake_bias_dialog.exec.return_value = True
        fake_bias_dialog.get_parameters.return_value = self.bias_params

        fake_noise_dialog = MagicMock()
        fake_noise_dialog.exec.return_value = True
        fake_noise_dialog.get_parameters.return_value = self.noise_params

        fake_mock_config_dialog = MagicMock()
        fake_mock_config_dialog.exec.return_value = True
        fake_mock_config_dialog.get_configuration.return_value = {"mock": True}

        fake_signals = MagicMock()
        fake_signals.receivers.return_value = 0
        for sig_name in (
            "progress",
            "data_update",
            "data_update_with_amp",
            "completed",
            "error",
        ):
            signal = MagicMock()
            signal.connect = MagicMock()
            setattr(fake_signals, sig_name, signal)

        fake_bias_signals = MagicMock()
        fake_bias_signals.progress.connect = MagicMock()
        fake_bias_signals.error.connect = MagicMock()

        fetcher_signal = MagicMock()
        fetcher_signal.connect = MagicMock()
        fake_fetcher = MagicMock()
        fake_fetcher.start = MagicMock()
        fake_fetcher.dac_scales_ready = fetcher_signal

        ### We can't mock Netanal and Multisweep windows as they are used to call other dialogs #####
        from rfmux.tools.periscope.network_analysis_window import NetworkAnalysisWindow
        MockNAWindow = NetworkAnalysisWindow

        from rfmux.tools.periscope.multisweep_window import MultisweepWindow
        MockMultiWindow = MultisweepWindow
        
        MockInitCRS = MagicMock(return_value=fake_init_dialog)
        MockNetAnal = MagicMock(return_value=fake_netanal_dialog)
        MockFindRes = MagicMock(return_value=fake_find_dialog)
        MockMulti = MagicMock(return_value=MagicMock(exec=MagicMock(return_value=True), get_parameters=MagicMock(return_value=self.multisweep_params)))
        MockBiasDialog = MagicMock(return_value=fake_bias_dialog)
        MockNoiseDialog = MagicMock(return_value=fake_noise_dialog)
        MockConfigDialog = MagicMock(return_value=fake_mock_config_dialog)
        MockCRSInitTask = MagicMock(return_value=MagicMock(start=MagicMock()))
        MockFetcher = MagicMock(return_value=fake_fetcher)
        MockNASignals = MagicMock(return_value=fake_signals)
        MockNATask = MagicMock(return_value=MagicMock(start=MagicMock()))
        MockMultiTask = MagicMock(return_value=MagicMock(start=MagicMock()))
        MockBiasTask = MagicMock(return_value=MagicMock(start=MagicMock()))
        MockBiasSignals = MagicMock(return_value=fake_bias_signals)

        qt_suppression_patchers = [
            patch.object(
                utils_mod.QtWidgets.QDialog,
                "exec",
                MagicMock(return_value=utils_mod.QtWidgets.QDialog.Accepted),
                create=True,
            ),
            patch.object(utils_mod.QtWidgets.QDialog, "show", MagicMock(), create=True),
            patch.object(utils_mod.QtWidgets.QWidget, "show", MagicMock(), create=True),
            patch.object(
                utils_mod.QtWidgets.QMainWindow, "show", MagicMock(), create=True
            ),
            patch.object(utils_mod.QtWidgets.QMessageBox, "information", MagicMock(), create=True),
            patch.object(utils_mod.QtWidgets.QMessageBox, "warning", MagicMock(), create=True),
            patch.object(utils_mod.QtWidgets.QMessageBox, "critical", MagicMock(), create=True),
            patch.object(utils_mod.QtWidgets.QMessageBox, "question", MagicMock(), create=True),
        ]

        module_patchers = [
            patch(
                "rfmux.tools.periscope.initialize_crs_dialog.InitializeCRSDialog",
                MockInitCRS,
                create=True,
            ),
            patch(
                "rfmux.tools.periscope.network_analysis_dialog.NetworkAnalysisDialog",
                MockNetAnal,
                create=True,
            ),
            patch(
                "rfmux.tools.periscope.find_resonances_dialog.FindResonancesDialog",
                MockFindRes,
                create=True,
            ),
            patch(
                "rfmux.tools.periscope.multisweep_dialog.MultisweepDialog",
                MockMulti,
                create=True,
            ),
            patch(
                "rfmux.tools.periscope.bias_kids_dialog.BiasKidsDialog",
                MockBiasDialog,
                create=True,
            ),
            patch(
                "rfmux.tools.periscope.noise_spectrum_dialog.NoiseSpectrumDialog",
                MockNoiseDialog,
                create=True,
            ),
            patch(
                "rfmux.tools.periscope.mock_configuration_dialog.MockConfigurationDialog",
                MockConfigDialog,
                create=True,
            ),
            patch("rfmux.tools.periscope.tasks.CRSInitializeTask", MockCRSInitTask, create=True),
            patch("rfmux.tools.periscope.tasks.DACScaleFetcher", MockFetcher, create=True),
            patch(
                "rfmux.tools.periscope.tasks.NetworkAnalysisSignals",
                MockNASignals,
                create=True,
            ),
            patch("rfmux.tools.periscope.tasks.NetworkAnalysisTask", MockNATask, create=True),
            patch("rfmux.tools.periscope.tasks.MultisweepTask", MockMultiTask, create=True),
            patch("rfmux.tools.periscope.tasks.BiasKidsTask", MockBiasTask, create=True),
            patch("rfmux.tools.periscope.tasks.BiasKidsSignals", MockBiasSignals, create=True),
        ]


        app_patchers = [
            patch.object(periscope_app, "InitializeCRSDialog", MockInitCRS, create=True),
            patch.object(periscope_app, "NetworkAnalysisDialog", MockNetAnal, create=True),
            patch.object(periscope_app, "FindResonancesDialog", MockFindRes, create=True),
            patch.object(periscope_app, "MultisweepDialog", MockMulti, create=True),
            patch.object(periscope_app, "BiasKidsDialog", MockBiasDialog, create=True),
            patch.object(periscope_app, "NoiseSpectrumDialog", MockNoiseDialog, create=True),
            patch.object(periscope_app, "MockConfigurationDialog", MockConfigDialog, create=True),
            patch.object(periscope_app.Periscope, "_apply_mock_configuration", MagicMock()),
            patch.object(periscope_app, "CRSInitializeTask", MockCRSInitTask, create=True),
            patch.object(periscope_app, "DACScaleFetcher", MockFetcher, create=True),
            patch.object(periscope_app, "NetworkAnalysisSignals", MockNASignals, create=True),
            patch.object(periscope_app, "NetworkAnalysisTask", MockNATask, create=True),
            patch.object(periscope_app, "MultisweepTask", MockMultiTask, create=True),
            patch.object(periscope_app, "BiasKidsTask", MockBiasTask, create=True),
            patch.object(periscope_app, "BiasKidsSignals", MockBiasSignals, create=True),
        ]

        from rfmux.tools.periscope.detector_digest_dialog import DetectorDigestWindow

        patchers_for_digest = [
            patch.object(DetectorDigestWindow, "_build_digest_tab", MagicMock(return_value=QtWidgets.QWidget())),
            patch.object(DetectorDigestWindow, "_build_noise_tab", MagicMock(return_value=QtWidgets.QWidget())),
            patch.object(DetectorDigestWindow, "apply_theme", MagicMock()),
            patch.object(DetectorDigestWindow, "_update_plots", MagicMock()),
            patch.object(DetectorDigestWindow, "resize", MagicMock()),
            patch.object(DetectorDigestWindow, "show", MagicMock()),
            patch.object(DetectorDigestWindow, "_update_noise_plots", MagicMock()),
            patch.object(DetectorDigestWindow, "_on_tab_changed", MagicMock()),  
        ]

        patchers = qt_suppression_patchers + module_patchers  + patchers_for_digest + app_patchers
        try:
            for patcher in patchers:
                patcher.start()
            yield
        finally:
            for patcher in reversed(patchers):
                patcher.stop()

    
    def run_ui_mock_smoke_test(self):
        """
        Execute key UI flows with all dialogs and tasks mocked out.

        This helper initializes required attributes with safe defaults and then
        exercises the dialog- and window-opening methods within
        :meth:`_ui_mock_context` so no real Qt widgets or threads are spawned.
        """

        self.crs = getattr(self, "crs", None) or MagicMock()
        self.crs.generate_resonators = AsyncMock(return_value=None)
        self.crs.set_pulse_mode = AsyncMock(return_value=None)
        if not hasattr(self.crs, "TIMESTAMP_PORT"):
            self.crs.TIMESTAMP_PORT = SimpleNamespace(
                BACKPLANE="BACKPLANE", TEST="TEST", SMA="SMA"
            )

        self.pool = getattr(self, "pool", None) or MagicMock()
        if not hasattr(self.pool, "start"):
            self.pool.start = MagicMock()
        self.module = getattr(self, "module", 1)
        self.netanal_window_count = getattr(self, "netanal_window_count", 0)
        self.netanal_windows = getattr(self, "netanal_windows", {})
        self.netanal_tasks = getattr(self, "netanal_tasks", {})
        self.multisweep_window_count = getattr(self, "multisweep_window_count", 0)
        self.multisweep_windows = getattr(self, "multisweep_windows", {})
        self.multisweep_tasks = getattr(self, "multisweep_tasks", {})
        self.raw_data = getattr(self, "raw_data", {self.module: {"default": MagicMock()}})
        self.resonance_freqs = getattr(
            self, "resonance_freqs", {self.module: [90e6, 91e6]}
        )
        self.dac_scales = getattr(self, "dac_scales", {self.module: -0.5})
        self.dark_mode = getattr(self, "dark_mode", False)
        self.channel_list = getattr(self, "channel_list", [[self.module]])
        self.tabs = getattr(self, "tabs", MagicMock())
        self.tabs.currentIndex.return_value = 0
        self.tabs.tabText.return_value = f"Module {self.module}"
        self.is_mock_mode = getattr(self, "is_mock_mode", True)
        self.mock_config = getattr(self, "mock_config", {"mock": True})
        self.qp_pulse_mode = getattr(self, "qp_pulse_mode", "none")
        self.results_by_iteration = {0: {"amplitude": 0.1,
                                         "direction": "up",
                                         "data": {
                                             1: {
                                                 "bias_frequency": 90e6,                     # MUST BE FLOAT
                                                 "original_center_frequency": 90e6,          # MUST BE FLOAT
                                                 "sweep_amplitudes": [0.1, 0.2],
                                                 "some_data": [1, 2, 3]
                                             }}}}

        if not hasattr(self, "crs_init_signals"):
            self.crs_init_signals = MagicMock()
        for sig_name in ("success", "error"):
            if not hasattr(self.crs_init_signals, sig_name):
                signal = MagicMock()
                signal.connect = MagicMock()
                setattr(self.crs_init_signals, sig_name, signal)

        if not hasattr(self, "multisweep_signals"):
            self.multisweep_signals = MagicMock()
        for sig_name in (
            "progress",
            "starting_iteration",
            "data_update",
            "completed_iteration",
            "all_completed",
            "error",
            "fitting_progress",
        ):
            if not hasattr(self.multisweep_signals, sig_name):
                setattr(self.multisweep_signals, sig_name, MagicMock())

        with self._ui_mock_context():
            print(">>> Testing Mock Configuration Dialog")
            if hasattr(self, "_show_mock_config_dialog"):
                self._show_mock_config_dialog()

            print(">>> Testing Initialize CRS Dialog")
            self._show_initialize_crs_dialog()

            print(">>> Testing Network Analysis Dialog")
            self._show_netanal_dialog()

            print(">>> Testing Network Analysis Window Logic")
            self._start_network_analysis(self.netanal_params)

            netanal_window = None
            if getattr(self, "netanal_windows", None):
                netanal_window = next(iter(self.netanal_windows.values())).get("window")
                netanal_window._run_and_plot_resonances = MagicMock()

            if netanal_window:
                netanal_window.raw_data = self.raw_data
                
                print(">>> Testing Find Resonances Dialog")
                reso_diag = netanal_window._show_find_resonances_dialog()

                netanal_window.resonance_freqs = self.resonance_freqs
                print(">>> Testing Multisweep Dialog")
                netanal_window._show_multisweep_dialog()

            print(">>> Testing Multisweep Window")
            self._start_multisweep_analysis(self.multisweep_params)

            multisweep_window = None
            if getattr(self, "multisweep_windows", None):
                multisweep_window = next(iter(self.multisweep_windows.values())).get("window")
                multisweep_window.results_by_iteration = self.results_by_iteration
                multisweep_window._get_spectrum = MagicMock()

            if multisweep_window:
                print(">>> Testing Bias KIDs Dialog")
                multisweep_window._bias_kids()

                print(">>> Testing Noise Spectrum Dialog")
                multisweep_window._open_noise_spectrum_dialog()

                print(">>> Testing Detector Digest Window from double click")

                # Create a fake event with scenePos() attribute
                class FakeClickEvent:
                    def __init__(self, x):
                        self._x = x
                    def scenePos(self):
                        return QtCore.QPointF(self._x, 0)
                    def accept(self):
                        pass
    
                fake_event = FakeClickEvent(90e6)

                self.test_noise_samples = [0]
                self.phase_shifts = [0]
    
                multisweep_window._handle_multisweep_plot_double_click(fake_event)
    
                # Access the instance created
                digest_window = multisweep_window.detector_digest_windows[-1]
    
                assert digest_window.tabs.count() == 2
                assert digest_window.tabs.tabText(0) == "Fit"
                assert digest_window.tabs.tabText(1) == "Noise"

                print(">>> Testing Detector Digest Window (Fit tab)")
                
                digest_window.tabs.setCurrentIndex(0)
                assert digest_window.tabs.currentIndex() == 0

                print(">>> Testing Detector Digest Window (Noise tab)")
                digest_window.tabs.setCurrentIndex(1)
                assert digest_window.tabs.currentIndex() == 1

        print("\n✓ ALL dialog / window functions executed successfully (mocked)\n")
=======
        # sim_speed = delta_sim_time / delta_wall_clock_time
        return sim_elapsed / wall_clock_elapsed
>>>>>>> 7cb76c7b
<|MERGE_RESOLUTION|>--- conflicted
+++ resolved
@@ -4,17 +4,14 @@
 from .tasks import *
 from .ui import *
 import asyncio
-<<<<<<< HEAD
 from types import SimpleNamespace
 from unittest.mock import MagicMock, patch, AsyncMock
 from contextlib import contextmanager
 import inspect
 import ast
 from .extract_params import ParamKeyExtractor
-=======
 from PyQt6 import sip
 from PyQt6.QtCore import QUrl
->>>>>>> 7cb76c7b
 
 class PeriscopeRuntime:
     """Mixin providing runtime methods for :class:`Periscope`."""
@@ -1120,11 +1117,7 @@
             error_msg = f"Error starting multisweep analysis: {type(e).__name__}: {str(e)}"
             print(error_msg, file=sys.stderr); traceback.print_exc(file=sys.stderr)
             QtWidgets.QMessageBox.critical(self, "Multisweep Error", error_msg)
-<<<<<<< HEAD
             raise
-        
-=======
->>>>>>> 7cb76c7b
     
     def fetch_dac_scales_blocking(self) -> dict:
         dac_scales = None
@@ -1617,10 +1610,9 @@
         # Avoid division by zero
         if wall_clock_elapsed <= 0 or sim_elapsed <= 0:
             return None
-        
-<<<<<<< HEAD
+
         # sim_speed = delta_sim_time / delta_real_time
-        return sim_elapsed / real_elapsed
+        return sim_elapsed / wall_clock_elapsed
 
 
     def test_dialog_params(self):
@@ -2101,8 +2093,4 @@
                 digest_window.tabs.setCurrentIndex(1)
                 assert digest_window.tabs.currentIndex() == 1
 
-        print("\n✓ ALL dialog / window functions executed successfully (mocked)\n")
-=======
-        # sim_speed = delta_sim_time / delta_wall_clock_time
-        return sim_elapsed / wall_clock_elapsed
->>>>>>> 7cb76c7b
+        print("\n✓ ALL dialog / window functions executed successfully (mocked)\n")