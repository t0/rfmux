"""Runtime mixin for the Periscope application."""

from .utils import *
from .tasks import *
from .ui import *
import asyncio
from types import SimpleNamespace
from unittest.mock import MagicMock, patch, AsyncMock
from contextlib import contextmanager
import inspect
import ast
from .extract_params import ParamKeyExtractor

class PeriscopeRuntime:
    """Mixin providing runtime methods for :class:`Periscope`."""
    def _init_buffers(self):
        """
        Initialize or re-initialize data buffers for all configured channels.

        Creates `Circular` buffers for I, Q, Magnitude, and timestamps for
        each unique channel specified in `self.channel_list`.
        The buffer size is determined by `self.N`.
        """
        unique_chs = set()
        for group in self.channel_list:
            for c_val in group: unique_chs.add(c_val) # Renamed c
        self.all_chs = sorted(unique_chs)
        self.buf = {}
        self.tbuf = {}
        for ch_val in self.all_chs: # Renamed ch
            self.buf[ch_val] = {k: Circular(self.N) for k in ("I", "Q", "M")} # Circular from .utils
            self.tbuf[ch_val] = Circular(self.N)
        
        # Initialize simulation speed tracking for mock mode
        if self.is_mock_mode:
            self._init_sim_speed_tracking()

    def _build_layout(self):
        """
        Reconstruct the entire plot layout based on current settings.

        Clears the existing layout, determines active plot modes, and then
        creates and configures plots and curves for each channel group.
        Restores auto-range settings and applies I/Q/Mag visibility.
        """
        self._clear_current_layout()
        modes_active = self._get_active_modes() # Renamed modes
        self.plots = []
        self.curves = []
        font = QFont() # QFont from .utils
        font.setPointSize(UI_FONT_SIZE) # UI_FONT_SIZE from .utils
        single_colors = self._get_single_channel_colors()
        channel_families = self._get_channel_color_families()
        for row_i, group in enumerate(self.channel_list):
            rowPlots, rowCurves = self._create_row_plots_and_curves(row_i, group, modes_active, font, single_colors, channel_families)
            self.plots.append(rowPlots)
            self.curves.append(rowCurves)
        self._restore_auto_range_settings()
        self._toggle_iqmag()
        if hasattr(self, "zoom_box_mode"): self._toggle_zoom_box_mode(self.zoom_box_mode)

    def _clear_current_layout(self):
        """Clear all widgets from the main plot grid layout."""
        while self.grid.count():
            item = self.grid.takeAt(0)
            widget_item = item.widget() # Renamed w
            if widget_item: widget_item.deleteLater()

    def _get_active_modes(self) -> list[str]:
        """
        Get a list of currently active plot modes based on checkbox states.

        Returns:
            list[str]: A list of characters representing active modes (e.g., ['T', 'S']).
        """
        modes_list = [] # Renamed modes
        if self.cb_time.isChecked(): modes_list.append("T")
        if self.cb_iq.isChecked(): modes_list.append("IQ")
        if self.cb_fft.isChecked(): modes_list.append("F")
        if self.cb_ssb.isChecked(): modes_list.append("S")
        if self.cb_dsb.isChecked(): modes_list.append("D")
        return modes_list

    def _get_single_channel_colors(self) -> dict[str, str]:
        """
        Get a dictionary of default colors for single-channel plot components.

        Returns:
            dict[str, str]: Colors for 'I', 'Q', 'Mag', and 'DSB' components.
        """
        return {"I": "#1f77b4", "Q": "#ff7f0e", "Mag": "#2ca02c", "DSB": "#bcbd22"}

    def _get_channel_color_families(self) -> list[tuple[str, str, str]]:
        """
        Get a list of color families for multi-channel plots.

        Each family is a tuple of three related colors (e.g., for I, Q, Mag).

        Returns:
            list[tuple[str, str, str]]: A list of color family tuples.
        """
        return [
            ("#1f77b4", "#4a8cc5", "#90bce0"), ("#ff7f0e", "#ffa64d", "#ffd2a3"),
            ("#2ca02c", "#63c063", "#a1d9a1"), ("#d62728", "#eb6a6b", "#f2aeae"),
            ("#9467bd", "#ae8ecc", "#d3c4e3"), ("#8c564b", "#b58e87", "#d9c3bf"),
            ("#e377c2", "#f0a8dc", "#f7d2ee"), ("#7f7f7f", "#aaaaaa", "#d3d3d3"),
            ("#bcbd22", "#cfd342", "#e2e795"), ("#17becf", "#51d2de", "#9ae8f2"),
        ]

    def _create_row_plots_and_curves(self, row_i: int, group: list[int], modes_active: list[str], font: QFont,
                                        single_colors: dict[str, str], channel_families: list[tuple[str, str, str]]
                                        ) -> tuple[dict, dict]:
        """
        Create all plots and their corresponding curve items for a single row in the layout.

        Args:
            row_i (int): The index of the current row.
            group (list[int]): List of channel IDs in this row.
            modes_active (list[str]): List of active plot modes (e.g., "T", "IQ").
            font (QFont): Font to use for plot labels and titles.
            single_colors (dict[str, str]): Colors for single-channel plots.
            channel_families (list[tuple[str, str, str]]): Color families for multi-channel plots.

        Returns:
            tuple[dict, dict]: A tuple containing (rowPlots, rowCurves).
                                `rowPlots` maps mode key to PlotWidget.
                                `rowCurves` maps mode key to curve data structures.
        """
        rowPlots = {}; rowCurves = {}
        row_title = "Ch " + ("&".join(map(str, group)) if len(group) > 1 else str(group[0]))
        for col, mode_key in enumerate(modes_active): # Renamed mode
            vb = ClickableViewBox() # From .utils
            pw = pg.PlotWidget(viewBox=vb, title=f"{mode_title(mode_key)} – {row_title}") # mode_title from .utils
            self._configure_plot_auto_range(pw, mode_key)
            self._configure_plot_axes(pw, mode_key, group)
            self._apply_plot_theme(pw)
            pw.showGrid(x=True, y=True, alpha=0.3)
            self.grid.addWidget(pw, row_i, col)
            rowPlots[mode_key] = pw
            self._configure_plot_fonts(pw, font)
            if mode_key == "IQ":
                rowCurves["IQ"] = self._create_iq_plot_item(pw)
            else:
                # Define colors based on dark mode
                bg_color, pen_color = ("k", "w") if self.dark_mode else ("w", "k")
                legend = pw.addLegend(offset=(30, 10), labelTextColor=pen_color)
                if len(group) == 1:
                    ch_val = group[0] # Renamed ch
                    rowCurves[mode_key] = self._create_single_channel_curves(pw, mode_key, ch_val, single_colors, legend)
                else:
                    rowCurves[mode_key] = self._create_multi_channel_curves(pw, mode_key, group, channel_families, legend)
                self._make_legend_clickable(legend)
        return rowPlots, rowCurves

    def _configure_plot_auto_range(self, pw: pg.PlotWidget, mode_key: str):
        """Configure auto-ranging for a given plot based on its mode."""
        if mode_key == "T": pw.enableAutoRange(pg.ViewBox.XYAxes, True)
        else: pw.enableAutoRange(pg.ViewBox.XYAxes, self.auto_scale_plots)

    def _configure_plot_axes(self, pw: pg.PlotWidget, mode_key: str, group: list[int]):
        """Configure axis labels and scales for a given plot based on its mode and calibration availability."""
        # Check if all channels in the group have df calibration
        all_have_calibration = False
        if self.unit_mode == "df" and hasattr(self, 'df_calibrations') and self.module in self.df_calibrations:
            all_have_calibration = all(
                ch in self.df_calibrations[self.module] 
                for ch in group
            )
        
        # Determine axis labels based on unit mode and calibration availability
        if mode_key == "T":
            if self.unit_mode == "df" and all_have_calibration:
                pw.setLabel("left", "Freq. Shift / Dissipation", units="Hz / unitless")
            else:
                pw.setLabel("left", "Amplitude", units="V" if self.real_units else "Counts")
        elif mode_key == "IQ":
            pw.getViewBox().setAspectLocked(True)
            if self.unit_mode == "df" and all_have_calibration:
                pw.setLabel("bottom", "Freq. Shift", units="Hz")
                pw.setLabel("left", "Dissipation", units="unitless")
            else:
                pw.setLabel("bottom", "I", units="V" if self.real_units else "Counts")
                pw.setLabel("left",   "Q", units="V" if self.real_units else "Counts")
        elif mode_key == "F":
            pw.setLogMode(x=True, y=True)
            pw.setLabel("bottom", "Freq", units="Hz")
            if self.unit_mode == "df" and all_have_calibration:
                pw.setLabel("left", "Amplitude", units="Hz or unitless")
            else:
                pw.setLabel("left", "Amplitude", units="V" if self.real_units else "Counts")
        elif mode_key == "S":
            pw.setLogMode(x=True, y=not self.real_units)
            pw.setLabel("bottom", "Freq", units="Hz")
            if self.unit_mode == "df" and all_have_calibration:
                # When in df units, PSDs become ASDs (Amplitude Spectral Densities)
                pw.setLabel("left", "ASD (Hz/√Hz or 1/√Hz)")
            else:
                lbl = "dBm/Hz" if self.psd_absolute else "dBc/Hz"
                pw.setLabel("left", f"PSD ({lbl})" if self.real_units else "PSD (Counts²/Hz)")
        else:  # "D"
            pw.setLogMode(x=False, y=not self.real_units)
            pw.setLabel("bottom", "Freq", units="Hz")
            if self.unit_mode == "df" and all_have_calibration:
                # When in df units, PSDs become ASDs (Amplitude Spectral Densities)
                pw.setLabel("left", "ASD (Hz/√Hz or 1/√Hz)")
            else:
                lbl = "dBm/Hz" if self.psd_absolute else "dBc/Hz"
                pw.setLabel("left", f"PSD ({lbl})" if self.real_units else "PSD (Counts²/Hz)")

    def _configure_plot_fonts(self, pw: pg.PlotWidget, font: QFont):
        """Apply the standard font to plot titles and axis labels."""
        pi = pw.getPlotItem()
        for axis_name in ("left", "bottom", "right", "top"):
            axis = pi.getAxis(axis_name)
            if axis: axis.setTickFont(font)
            if axis and axis.label: axis.label.setFont(font) # Check axis.label
        pi.titleLabel.setFont(font)

    def _create_iq_plot_item(self, pw: pg.PlotWidget) -> dict:
        """
        Create and return the appropriate item for an IQ plot (scatter or density).

        Args:
            pw (pg.PlotWidget): The plot widget to add the item to.

        Returns:
            dict: A dictionary containing the 'mode' ('scatter' or 'density')
                    and the 'item' (ScatterPlotItem or ImageItem).
        """
        # SCATTER_SIZE from .utils
        if self.rb_scatter.isChecked():
            sp = pg.ScatterPlotItem(pen=None, size=SCATTER_SIZE)
            pw.addItem(sp); return {"mode": "scatter", "item": sp}
        else:
            img = pg.ImageItem(axisOrder="row-major")
            img.setLookupTable(self.lut); pw.addItem(img)
            return {"mode": "density", "item": img}

    def _create_single_channel_curves(self, pw: pg.PlotWidget, mode_key: str, ch_val: int,
                                        single_colors: dict[str, str], legend: pg.LegendItem
                                        ) -> dict[int, dict[str, pg.PlotDataItem]]:
        """
        Create plot curves for a single channel in a given plot mode.

        Args:
            pw (pg.PlotWidget): The plot widget to add curves to.
            mode_key (str): The plot mode (e.g., "T", "F", "S", "D").
            ch_val (int): The channel ID.
            single_colors (dict[str, str]): Colors for I, Q, Mag, DSB.
            legend (pg.LegendItem): The legend to add curve entries to.

        Returns:
            dict: A dictionary mapping the channel ID to its curve items.
        """
        # LINE_WIDTH from .utils
        # Determine legend names based on unit mode AND calibration availability
        has_df_calibration = (
            self.unit_mode == "df" and 
            hasattr(self, 'df_calibrations') and 
            self.module in self.df_calibrations and
            ch_val in self.df_calibrations[self.module]
        )
        
        if has_df_calibration:
            i_name = "Freq Shift"
            q_name = "Dissipation"
        else:
            i_name = "I"
            q_name = "Q"
            
        if mode_key == "T":
            cI = pw.plot(pen=pg.mkPen(single_colors["I"],   width=LINE_WIDTH), name=i_name)
            cQ = pw.plot(pen=pg.mkPen(single_colors["Q"],   width=LINE_WIDTH), name=q_name)
            # Only create magnitude curve if not in df units with calibration
            if has_df_calibration:
                cM = None  # No magnitude in df units
                self._fade_hidden_entries(legend, (i_name, q_name))
                return {ch_val: {"I": cI, "Q": cQ}}
            else:
                cM = pw.plot(pen=pg.mkPen(single_colors["Mag"], width=LINE_WIDTH), name="Mag")
                self._fade_hidden_entries(legend, (i_name, q_name))
                return {ch_val: {"I": cI, "Q": cQ, "Mag": cM}}
        elif mode_key == "F":
            cI = pw.plot(pen=pg.mkPen(single_colors["I"],   width=LINE_WIDTH), name=i_name); cI.setFftMode(True)
            cQ = pw.plot(pen=pg.mkPen(single_colors["Q"],   width=LINE_WIDTH), name=q_name); cQ.setFftMode(True)
            # Only create magnitude curve if not in df units with calibration
            if has_df_calibration:
                self._fade_hidden_entries(legend, (i_name, q_name))
                return {ch_val: {"I": cI, "Q": cQ}}
            else:
                cM = pw.plot(pen=pg.mkPen(single_colors["Mag"], width=LINE_WIDTH), name="Mag"); cM.setFftMode(True)
                self._fade_hidden_entries(legend, (i_name, q_name))
                return {ch_val: {"I": cI, "Q": cQ, "Mag": cM}}
        elif mode_key == "S":
            cI = pw.plot(pen=pg.mkPen(single_colors["I"],   width=LINE_WIDTH), name=i_name)
            cQ = pw.plot(pen=pg.mkPen(single_colors["Q"],   width=LINE_WIDTH), name=q_name)
            # Only create magnitude curve if not in df units with calibration
            if has_df_calibration:
                return {ch_val: {"I": cI, "Q": cQ}}
            else:
                cM = pw.plot(pen=pg.mkPen(single_colors["Mag"], width=LINE_WIDTH), name="Mag")
                return {ch_val: {"I": cI, "Q": cQ, "Mag": cM}}
        else:  # "D"
            cD = pw.plot(pen=pg.mkPen(single_colors["DSB"], width=LINE_WIDTH), name="Complex DSB")
            return {ch_val: {"Cmplx": cD}}

    def _create_multi_channel_curves(self, pw: pg.PlotWidget, mode_key: str, group: list[int],
                                        channel_families: list[tuple[str, str, str]], legend: pg.LegendItem
                                        ) -> dict[int, dict[str, pg.PlotDataItem]]:
        """
        Create plot curves for multiple channels in a group for a given plot mode.

        Args:
            pw (pg.PlotWidget): The plot widget to add curves to.
            mode_key (str): The plot mode (e.g., "T", "F", "S", "D").
            group (list[int]): List of channel IDs in this group.
            channel_families (list[tuple[str, str, str]]): Color families for curves.
            legend (pg.LegendItem): The legend to add curve entries to.

        Returns:
            dict: A dictionary mapping each channel ID in the group to its curve items.
        """
        mode_dict = {}
        for i, ch_val in enumerate(group): # Renamed ch
            # Check calibration availability per channel
            has_df_calibration = (
                self.unit_mode == "df" and 
                hasattr(self, 'df_calibrations') and 
                self.module in self.df_calibrations and
                ch_val in self.df_calibrations[self.module]
            )
            
            # Set suffixes based on calibration availability
            if has_df_calibration:
                i_suffix = "-FreqShift"
                q_suffix = "-Dissipation"
            else:
                i_suffix = "-I"
                q_suffix = "-Q"
                
            (colI, colQ, colM) = channel_families[i % len(channel_families)]
            if mode_key == "T":
                cI = pw.plot(pen=pg.mkPen(colI, width=LINE_WIDTH), name=f"ch{ch_val}{i_suffix}")
                cQ = pw.plot(pen=pg.mkPen(colQ, width=LINE_WIDTH), name=f"ch{ch_val}{q_suffix}")
                # Only create magnitude curve if not in df units with calibration
                if has_df_calibration:
                    mode_dict[ch_val] = {"I": cI, "Q": cQ}
                else:
                    cM = pw.plot(pen=pg.mkPen(colM, width=LINE_WIDTH), name=f"ch{ch_val}-Mag")
                    mode_dict[ch_val] = {"I": cI, "Q": cQ, "Mag": cM}
            elif mode_key == "F":
                cI = pw.plot(pen=pg.mkPen(colI, width=LINE_WIDTH), name=f"ch{ch_val}{i_suffix}"); cI.setFftMode(True)
                cQ = pw.plot(pen=pg.mkPen(colQ, width=LINE_WIDTH), name=f"ch{ch_val}{q_suffix}"); cQ.setFftMode(True)
                # Only create magnitude curve if not in df units with calibration
                if has_df_calibration:
                    mode_dict[ch_val] = {"I": cI, "Q": cQ}
                else:
                    cM = pw.plot(pen=pg.mkPen(colM, width=LINE_WIDTH), name=f"ch{ch_val}-Mag"); cM.setFftMode(True)
                    mode_dict[ch_val] = {"I": cI, "Q": cQ, "Mag": cM}
            elif mode_key == "S":
                cI = pw.plot(pen=pg.mkPen(colI, width=LINE_WIDTH), name=f"ch{ch_val}{i_suffix}")
                cQ = pw.plot(pen=pg.mkPen(colQ, width=LINE_WIDTH), name=f"ch{ch_val}{q_suffix}")
                # Only create magnitude curve if not in df units with calibration
                if has_df_calibration:
                    mode_dict[ch_val] = {"I": cI, "Q": cQ}
                else:
                    cM = pw.plot(pen=pg.mkPen(colM, width=LINE_WIDTH), name=f"ch{ch_val}-Mag")
                    mode_dict[ch_val] = {"I": cI, "Q": cQ, "Mag": cM}
            else:  # "D"
                cD = pw.plot(pen=pg.mkPen(colI, width=LINE_WIDTH), name=f"ch{ch_val}-DSB")
                mode_dict[ch_val] = {"Cmplx": cD}
        return mode_dict

    def _restore_auto_range_settings(self):
        """Restore auto-range settings for all plots, typically after a layout rebuild."""
        self.auto_scale_plots = True
        self.cb_auto_scale.setChecked(True)
        for rowPlots in self.plots:
            for mode_key, pw in rowPlots.items(): # Renamed mode
                if mode_key != "T": pw.enableAutoRange(pg.ViewBox.XYAxes, True)

    def _apply_plot_theme(self, pw: pg.PlotWidget):
        """Apply the current theme (dark/light) to a plot widget."""
        bg_color, pen_color = ("k", "w") if self.dark_mode else ("w", "k")
        pw.setBackground(bg_color)
        
        # Update plot title color directly
        plot_item = pw.getPlotItem()
        if plot_item and plot_item.titleLabel:
            current_title = plot_item.titleLabel.text
            plot_item.setTitle(current_title, color=pen_color)
            
        # Update axis colors
        for axis_name in ("left", "bottom", "right", "top"):
            ax = pw.getPlotItem().getAxis(axis_name)
            if ax: ax.setPen(pen_color); ax.setTextPen(pen_color)
            
        # Update legend text color directly using the proper API
        legend = pw.getPlotItem().legend
        if legend:
            try:
                # Use the proper API method to update all label colors at once
                legend.setLabelTextColor(pen_color)
            except Exception as e:
                print(f"Error updating legend colors: {e}")

    @staticmethod
    def _fade_hidden_entries(legend: pg.LegendItem, hide_labels: tuple[str, ...]):
        """Fade legend entries corresponding to initially hidden curves."""
        for sample, label in legend.items:
            txt = label.labelItem.toPlainText() if hasattr(label, "labelItem") else ""
            if txt in hide_labels: sample.setOpacity(0.3); label.setOpacity(0.3)

    @staticmethod
    def _make_legend_clickable(legend: pg.LegendItem):
        """Make legend items clickable to toggle curve visibility."""
        for sample, label in legend.items:
            curve = sample.item
            def toggle(evt, c=curve, s=sample, l=label):
                vis = not c.isVisible(); c.setVisible(vis)
                op = 1.0 if vis else 0.3; s.setOpacity(op); l.setOpacity(op)
            label.mousePressEvent = toggle; sample.mousePressEvent = toggle

    def _toggle_dark_mode(self, checked: bool):
        """Toggle dark mode theme and rebuild the layout."""
        self.dark_mode = checked; self._build_layout()
        self._update_dark_mode_in_child_windows()
        
    def _update_dark_mode_in_child_windows(self):
        """Propagate dark mode setting to all open child windows."""
        # Update NetworkAnalysis windows
        if hasattr(self, 'netanal_windows'):
            for window_data in self.netanal_windows.values():
                if 'window' in window_data and hasattr(window_data['window'], 'apply_theme'):
                    window_data['window'].apply_theme(self.dark_mode)
        
        # Update Multisweep windows
        if hasattr(self, 'multisweep_windows'):
            for window_data in self.multisweep_windows.values():
                if 'window' in window_data and hasattr(window_data['window'], 'apply_theme'):
                    window_data['window'].apply_theme(self.dark_mode)

    def _toggle_real_units(self, checked: bool):
        """
        Toggle between displaying data in raw counts or real units (V, dBm/Hz).
        Rebuilds the layout and shows an informational message if real units are enabled.
        """
        self.real_units = checked
        if checked:
            msg = QtWidgets.QMessageBox(self)
            msg.setWindowTitle("Real Units On")
            msg.setText(
                "Global conversion to real units (V, dBm) is approximate.\n"
                "All PSD plots are droop-corrected for the CIC1 and CIC2 decimation filters; the 'Raw FFT' is calculated from the raw TOD and not droop-corrected."
            )
            msg.setStandardButtons(QtWidgets.QMessageBox.StandardButton.Ok); msg.exec()
        self._build_layout()

    def _psd_ref_changed(self):
        """Handle change in PSD reference (absolute/relative) and rebuild layout."""
        self.psd_absolute = self.rb_psd_abs.isChecked(); self._build_layout()

    def _update_channels(self):
        """
        Update channel configuration based on user input in the channel string field.
        Re-initializes buffers and rebuilds the layout if changes are detected.
        """
        # parse_channels_multich from .utils
        new_parsed = parse_channels_multich(self.e_ch.text())
        if new_parsed != self.channel_list:
            self.channel_list = new_parsed; self.iq_workers.clear(); self.psd_workers.clear()
            for row_i, group in enumerate(self.channel_list):
                self.psd_workers[row_i] = {"S": {}, "D": {}}
                for c_val in group: # Renamed c
                    self.psd_workers[row_i]["S"][c_val] = False
                    self.psd_workers[row_i]["D"][c_val] = False
            self._init_buffers(); self._build_layout()

    def _change_buffer(self):
        """Update buffer size based on user input and re-initialize buffers."""
        try: n_val = int(self.e_buf.text()) # Renamed n
        except ValueError: return
        if n_val != self.N: self.N = n_val; self._init_buffers()

    def _toggle_pause(self):
        """Toggle the pause state for data acquisition and display."""
        self.paused = not self.paused
        self.b_pause.setText("Resume" if self.paused else "Pause")

    def _update_gui(self):
        """Main GUI update loop, called periodically by a QTimer."""
        if self.paused: self._discard_packets(); return
        self._process_incoming_packets()
        self.frame_cnt += 1; now = time.time()
        if (now - self.last_dec_update) > 1.0: # Update decimation stage approx once per second
            self._update_dec_stage(); self.last_dec_update = now
        self._update_plot_data()
        self._update_performance_stats(now)

    def _discard_packets(self):
        """Discard all packets currently in the receiver queue (when paused)."""
        while not self.receiver.queue.empty(): self.receiver.queue.get()


    def _process_incoming_packets(self):
        """Process all packets currently in the receiver queue."""
        while not self.receiver.queue.empty():
            try:
                seq, pkt = self.receiver.queue.get(block=False)
                self.pkt_cnt += 1
                if hasattr(pkt, 'fir_stage'):
                    self.actual_dec_stage = pkt.fir_stage
                t_rel = self._calculate_relative_timestamp(pkt)
                self._update_buffers(pkt, t_rel)
                
                # Track simulation time for speed calculation (mock mode only)
                if self.is_mock_mode and t_rel is not None:
                    self._update_sim_time_tracking(t_rel)
            except:
                self.receiver.queue.get_nowait()  # pop the bad element
                continue

    def _calculate_relative_timestamp(self, pkt) -> float | None:
        """
        Calculate a relative timestamp for a packet.

        If the packet's timestamp is recent, it's adjusted slightly and
        converted to seconds relative to the first packet's timestamp.

        Args:
            pkt: The incoming packet object.

        Returns:
            float | None: Relative timestamp in seconds, or None if not recent.
        """
        # streamer from .utils
        ts = pkt.ts
        if ts.recent:
            # Apply a small offset to ensure timestamps are strictly increasing for plotting
            ts.ss += int(0.02 * streamer.SS_PER_SECOND); ts.renormalize()
            t_now = ts.h * 3600 + ts.m * 60 + ts.s + ts.ss / streamer.SS_PER_SECOND
            if self.start_time is None: self.start_time = t_now
            return t_now - self.start_time
        return None

    def _update_buffers(self, pkt, t_rel: float | None):
        """
        Update data buffers with I, Q, and Magnitude values from a packet.

        Args:
            pkt: The incoming packet object.
            t_rel (float | None): The relative timestamp for this packet.
        """
        # math from .utils
        for ch_val in self.all_chs: # Renamed ch
            if len(pkt.s)/2 <= ch_val-1:
                continue # don't plot channels that aren't streamed

            Ival = pkt.s[2 * (ch_val - 1)] / 256.0  # Assuming 8-bit ADC data
            Qval = pkt.s[2 * (ch_val - 1) + 1] / 256.0
            self.buf[ch_val]["I"].add(Ival); self.buf[ch_val]["Q"].add(Qval)
            self.buf[ch_val]["M"].add(math.hypot(Ival, Qval)); self.tbuf[ch_val].add(t_rel)

    def _update_plot_data(self):
        """Update all active plots with new data from buffers and dispatch worker tasks."""
        for row_i, group in enumerate(self.channel_list):
            rowCurves = self.curves[row_i]
            for ch_val in group: self._update_channel_plot_data(ch_val, rowCurves) # Renamed ch
            # Dispatch IQ task if an IQ plot exists for this row and no worker is active
            if "IQ" in rowCurves and not self.iq_workers.get(row_i, False):
                self._dispatch_iq_task(row_i, group, rowCurves)
            # Dispatch PSD tasks (SSB and/or DSB)
            self._dispatch_psd_tasks(row_i, group)

    def _update_channel_plot_data(self, ch_val: int, rowCurves: dict):
        """
        Update Time-Domain (TOD) and FFT plots for a specific channel.

        Args:
            ch_val (int): The channel ID to update.
            rowCurves (dict): The dictionary of curve items for the current row.
        """
        rawI = self.buf[ch_val]["I"].data(); rawQ = self.buf[ch_val]["Q"].data()
        rawM = self.buf[ch_val]["M"].data(); tarr = self.tbuf[ch_val].data()
        
        # Apply appropriate unit conversion based on unit_mode
        if self.unit_mode == "df" and hasattr(self, 'df_calibrations') and self.module in self.df_calibrations:
            # Check if calibration data exists for this channel
            df_cal = self.df_calibrations[self.module].get(ch_val)
            if df_cal is not None:
                # Convert to volts first
                I_volts = convert_roc_to_volts(rawI)
                Q_volts = convert_roc_to_volts(rawQ)
                # Apply df calibration: multiply complex IQ by calibration factor
                iq_volts = I_volts + 1j * Q_volts
                df_complex = iq_volts * df_cal
                # Extract frequency shift (real) and dissipation (imaginary)
                I_data = df_complex.real  # Frequency shift in Hz
                Q_data = df_complex.imag  # Dissipation (unitless)
                # Magnitude in df space
                M_data = np.abs(df_complex)
            else:
                # No calibration for this channel, fall back to counts
                I_data, Q_data, M_data = rawI, rawQ, rawM
        elif self.real_units:
            # Standard voltage conversion
            I_data, Q_data, M_data = (convert_roc_to_volts(d) for d in (rawI, rawQ, rawM))
        else:
            # Raw counts
            I_data, Q_data, M_data = rawI, rawQ, rawM
        
        # Update Time-Domain (TOD) plots
        if "T" in rowCurves and ch_val in rowCurves["T"]:
            cset = rowCurves["T"][ch_val]
            if cset["I"].isVisible(): cset["I"].setData(tarr, I_data)
            if cset["Q"].isVisible(): cset["Q"].setData(tarr, Q_data)
            if "Mag" in cset and cset["Mag"].isVisible(): cset["Mag"].setData(tarr, M_data)
        
        # Update FFT plots
        if "F" in rowCurves and ch_val in rowCurves["F"]:
            cset = rowCurves["F"][ch_val]
            if cset["I"].isVisible(): cset["I"].setData(tarr, I_data, fftMode=True)
            if cset["Q"].isVisible(): cset["Q"].setData(tarr, Q_data, fftMode=True)
            if "Mag" in cset and cset["Mag"].isVisible(): cset["Mag"].setData(tarr, M_data, fftMode=True)

    def _dispatch_iq_task(self, row_i: int, group: list[int], rowCurves: dict):
        """
        Dispatch an IQ plot worker task (density or scatter).

        Args:
            row_i (int): The row index of the IQ plot.
            group (list[int]): List of channel IDs for this plot.
            rowCurves (dict): Curve items for the current row.
        """
        # IQTask from .tasks
        mode_key = rowCurves["IQ"]["mode"] # Renamed mode
        if len(group) == 1: # Single channel IQ plot
            c_val = group[0]
            rawI = self.buf[c_val]["I"].data()
            rawQ = self.buf[c_val]["Q"].data()
            
            # Apply unit conversion (same logic as in _update_channel_plot_data)
            if self.unit_mode == "df" and hasattr(self, 'df_calibrations') and self.module in self.df_calibrations:
                df_cal = self.df_calibrations[self.module].get(c_val)
                if df_cal is not None:
                    # Convert to volts first
                    I_volts = convert_roc_to_volts(rawI)
                    Q_volts = convert_roc_to_volts(rawQ)
                    # Apply df calibration
                    iq_volts = I_volts + 1j * Q_volts
                    df_complex = iq_volts * df_cal
                    # Extract frequency shift (real) and dissipation (imaginary)
                    I_data = df_complex.real  # Frequency shift in Hz
                    Q_data = df_complex.imag  # Dissipation (unitless)
                else:
                    # No calibration for this channel
                    I_data, Q_data = rawI, rawQ
            elif self.real_units:
                # Standard voltage conversion
                I_data = convert_roc_to_volts(rawI)
                Q_data = convert_roc_to_volts(rawQ)
            else:
                # Raw counts
                I_data, Q_data = rawI, rawQ
            
            self.iq_workers[row_i] = True
            task = IQTask(row_i, c_val, I_data, Q_data, self.dot_px, mode_key, self.iq_signals)
            self.pool.start(task)
        else: # Multi-channel IQ plot (concatenate converted data)
            all_I_data = []
            all_Q_data = []
            
            for ch in group:
                rawI = self.buf[ch]["I"].data()
                rawQ = self.buf[ch]["Q"].data()
                
                # Apply unit conversion for each channel
                if self.unit_mode == "df" and hasattr(self, 'df_calibrations') and self.module in self.df_calibrations:
                    df_cal = self.df_calibrations[self.module].get(ch)
                    if df_cal is not None:
                        # Convert to volts first
                        I_volts = convert_roc_to_volts(rawI)
                        Q_volts = convert_roc_to_volts(rawQ)
                        # Apply df calibration
                        iq_volts = I_volts + 1j * Q_volts
                        df_complex = iq_volts * df_cal
                        # Extract frequency shift and dissipation
                        I_data = df_complex.real
                        Q_data = df_complex.imag
                    else:
                        I_data, Q_data = rawI, rawQ
                elif self.real_units:
                    I_data = convert_roc_to_volts(rawI)
                    Q_data = convert_roc_to_volts(rawQ)
                else:
                    I_data, Q_data = rawI, rawQ
                    
                all_I_data.append(I_data)
                all_Q_data.append(Q_data)
            
            concatI = np.concatenate(all_I_data)
            concatQ = np.concatenate(all_Q_data)
            
            big_size = concatI.size
            if big_size > 50000: # Downsample if too many points for performance
                stride = max(1, big_size // 50000)
                concatI = concatI[::stride]; concatQ = concatQ[::stride]
            if concatI.size > 1:
                self.iq_workers[row_i] = True
                task = IQTask(row_i, 0, concatI, concatQ, self.dot_px, mode_key, self.iq_signals) # Channel ID 0 for multi-channel
                self.pool.start(task)

    def _dispatch_psd_tasks(self, row_i: int, group: list[int]):
        """
        Dispatch PSD calculation worker tasks (SSB and/or DSB) for channels in a group.

        Args:
            row_i (int): The row index of the PSD plots.
            group (list[int]): List of channel IDs for this plot row.
        """
        # PSDTask from .tasks, convert_roc_to_volts from .utils
        # Dispatch Single-Sideband (SSB) PSD tasks
        if "S" in self.curves[row_i]:
            for ch_val in group: # Renamed ch
                if not self.psd_workers[row_i]["S"].get(ch_val, False): # Check if worker already active
                    rawI = self.buf[ch_val]["I"].data(); rawQ = self.buf[ch_val]["Q"].data()
                    
                    # Apply unit conversion (same logic as in _update_channel_plot_data)
                    if self.unit_mode == "df" and hasattr(self, 'df_calibrations') and self.module in self.df_calibrations:
                        df_cal = self.df_calibrations[self.module].get(ch_val)
                        if df_cal is not None:
                            # Convert to volts first
                            I_volts = convert_roc_to_volts(rawI)
                            Q_volts = convert_roc_to_volts(rawQ)
                            # Apply df calibration
                            iq_volts = I_volts + 1j * Q_volts
                            df_complex = iq_volts * df_cal
                            # Extract frequency shift (real) and dissipation (imaginary)
                            I_data = df_complex.real  # Frequency shift in Hz
                            Q_data = df_complex.imag  # Dissipation (unitless)
                        else:
                            # No calibration for this channel
                            I_data, Q_data = (convert_roc_to_volts(d) for d in (rawI, rawQ)) if self.real_units else (rawI, rawQ)
                    elif self.real_units:
                        # Standard voltage conversion
                        I_data, Q_data = (convert_roc_to_volts(d) for d in (rawI, rawQ))
                    else:
                        # Raw counts
                        I_data, Q_data = rawI, rawQ
                    
                    self.psd_workers[row_i]["S"][ch_val] = True
                    task = PSDTask(row_i, ch_val, I_data, Q_data, "SSB", self.dec_stage, self.real_units, self.psd_absolute, self.spin_segments.value(), self.psd_signals, self.cb_exp_binning.isChecked(), self.spin_bins.value())
                    self.pool.start(task)
        
        # Dispatch Dual-Sideband (DSB) PSD tasks
        if "D" in self.curves[row_i]:
            for ch_val in group: # Renamed ch
                if not self.psd_workers[row_i]["D"].get(ch_val, False): # Check if worker already active
                    rawI = self.buf[ch_val]["I"].data(); rawQ = self.buf[ch_val]["Q"].data()
                    
                    # Apply unit conversion (same logic as in _update_channel_plot_data)
                    if self.unit_mode == "df" and hasattr(self, 'df_calibrations') and self.module in self.df_calibrations:
                        df_cal = self.df_calibrations[self.module].get(ch_val)
                        if df_cal is not None:
                            # Convert to volts first
                            I_volts = convert_roc_to_volts(rawI)
                            Q_volts = convert_roc_to_volts(rawQ)
                            # Apply df calibration
                            iq_volts = I_volts + 1j * Q_volts
                            df_complex = iq_volts * df_cal
                            # Extract frequency shift (real) and dissipation (imaginary)
                            I_data = df_complex.real  # Frequency shift in Hz
                            Q_data = df_complex.imag  # Dissipation (unitless)
                        else:
                            # No calibration for this channel
                            I_data, Q_data = (convert_roc_to_volts(d) for d in (rawI, rawQ)) if self.real_units else (rawI, rawQ)
                    elif self.real_units:
                        # Standard voltage conversion
                        I_data, Q_data = (convert_roc_to_volts(d) for d in (rawI, rawQ))
                    else:
                        # Raw counts
                        I_data, Q_data = rawI, rawQ
                    
                    self.psd_workers[row_i]["D"][ch_val] = True
                    task = PSDTask(row_i, ch_val, I_data, Q_data, "DSB", self.dec_stage, self.real_units, self.psd_absolute, self.spin_segments.value(), self.psd_signals, self.cb_exp_binning.isChecked(), self.spin_bins.value())
                    self.pool.start(task)

    def _update_performance_stats(self, now: float):
        """Update FPS and PPS display in the status bar approximately once per second."""
        if (now - self.t_last) >= 1.0:
            #### Getting packet counts ###
            dropped = self.receiver.get_dropped_packets()
            received = self.receiver.get_received_packets()
            
            ##### Percent calculation #####
            drop_lastsec = dropped - self.prev_drop
            receive_lastsec = received - self.prev_receive
            # Check for zero denominator to avoid division by zero
            total_packets = drop_lastsec + receive_lastsec
            if total_packets > 0:
                percent = (drop_lastsec / total_packets) * 100
            else:
                percent = 0.0  # No packets = no loss
            
            #### Per second metrics #####
            fps = self.frame_cnt / (now - self.t_last)
            pps = self.pkt_cnt / (now - self.t_last)

            #### Update labels ####
            self.fps_label.setText(f"FPS: {fps:.1f}")
            self.pps_label.setText(f"Packets/s: {pps:.1f}")
            
            # Calculate and display simulation speed for mock mode
            if self.is_mock_mode and hasattr(self, 'sim_speed_label'):
                sim_speed = self._calculate_simulation_speed()
                if sim_speed is not None:
                    # Format the display
                    if sim_speed < 0.01:
                        speed_text = f"Sim Speed: {sim_speed:.3f}x real-time"
                    else:
                        speed_text = f"Sim Speed: {sim_speed:.2f}x real-time"
                    self.sim_speed_label.setText(speed_text)
                    
                    # Color code based on speed
                    if sim_speed < 0.1:
                        self.sim_speed_label.setStyleSheet("color: orange;")  # Very slow
                    else:
                        self.sim_speed_label.setStyleSheet("")  # Normal (near real-time)

            # Color packet loss red if > 1%
            if percent > 1:
                color = "red"
                self.packet_loss_label.setStyleSheet(f"color: {color};")
                self.info_text.setText("PACKET LOSS HIGH - CONSULT HELP FOR NETWORKING SUGGESTIONS")
            else: 
                self.packet_loss_label.setStyleSheet(f"color: {self.default_packet_loss_color};")
                self.info_text.clear()
                
            self.packet_loss_label.setText(f"Packet Loss: {percent:.1f}%")

            self.dropped_label.setText(f"Dropped: {dropped}")
            
            #### Showing on status bar ####
            # self.statusBar().showMessage(f"FPS {fps:.1f} | Packets/s {pps:.1f} | Packet Loss : {percent_x}% | Dropped : {dropped}") 
            
            #### Initializing ####
            self.frame_cnt = 0; self.pkt_cnt = 0; self.t_last = now
            self.prev_drop = dropped
            self.prev_receive = received
            

    def _update_dec_stage(self):
        """
        Update the decimation stage from the actual packet data.
        Falls back to inferring from data rate if packet doesn't have fir_stage.
        This is used for accurate PSD frequency axis scaling.
        """
        # Use actual decimation stage from packets if available
        if hasattr(self, 'actual_dec_stage'):
            self.dec_stage = self.actual_dec_stage
            return
            
        # Fall back to inferring from data rate (legacy behavior)
        # infer_dec_stage from .utils
        if not self.channel_list or not self.channel_list[0]: return
        ch_val = self.channel_list[0][0] # Renamed ch
        tarr = self.tbuf[ch_val].data()
        if len(tarr) < 2: return # Need at least two points to calculate dt
        dt = (tarr[-1] - tarr[0]) / max(1, (len(tarr) - 1)) # Average time step
        fs = 1.0 / dt if dt > 0 else 1.0 # Sample rate
        self.dec_stage = infer_dec_stage(fs)

    @QtCore.pyqtSlot(int, str, object)
    def _iq_done(self, row: int, task_mode: str, payload):
        """
        Slot for handling completion of an IQ worker task.
        Updates the corresponding IQ plot (density or scatter).

        Args:
            row (int): Row index of the completed IQ task.
            task_mode (str): 'density' or 'scatter'.
            payload: Data returned by the IQTask (e.g., histogram, scatter points).
        """
        self.iq_workers[row] = False # Mark worker as no longer active
        if row >= len(self.curves) or "IQ" not in self.curves[row]: return # Plot might have been removed
        pane = self.curves[row]["IQ"]
        if pane["mode"] != task_mode: return # Mode might have changed while task was running
        item = pane["item"]
        if task_mode == "density": self._update_density_image(item, payload)
        else: self._update_scatter_plot(item, payload)

    def _update_density_image(self, item: pg.ImageItem, payload):
        """
        Update an IQ density plot (ImageItem) with new histogram data.

        Args:
            item (pg.ImageItem): The ImageItem to update.
            payload: Tuple containing (histogram, (Imin, Imax, Qmin, Qmax)).
        """
        # convert_roc_to_volts from .utils
        hist, (Imin, Imax, Qmin, Qmax) = payload
        if self.real_units: # Convert bounds if real units are active
            Imin, Imax = convert_roc_to_volts(np.array([Imin, Imax], dtype=float))
            Qmin, Qmax = convert_roc_to_volts(np.array([Qmin, Qmax], dtype=float))
        item.setImage(hist, levels=(0, 255), autoLevels=False) # Update image data
        item.setRect(QtCore.QRectF(float(Imin), float(Qmin), float(Imax - Imin), float(Qmax - Qmin))) # Set image bounds

    def _update_scatter_plot(self, item: pg.ScatterPlotItem, payload):
        """
        Update an IQ scatter plot (ScatterPlotItem) with new points.

        Args:
            item (pg.ScatterPlotItem): The ScatterPlotItem to update.
            payload: Tuple containing (xs, ys, colors) for scatter points.
        """
        # convert_roc_to_volts, SCATTER_SIZE from .utils
        xs, ys, colors = payload
        if self.real_units: xs = convert_roc_to_volts(xs); ys = convert_roc_to_volts(ys) # Convert points if real units
        item.setData(xs, ys, brush=colors, pen=None, size=SCATTER_SIZE) # Update scatter plot data

    @QtCore.pyqtSlot(int, str, int, object)
    def _psd_done(self, row: int, psd_mode: str, ch_val: int, payload): # Renamed ch
        """
        Slot for handling completion of a PSD worker task.
        Updates the corresponding SSB or DSB plot curves.

        Args:
            row (int): Row index of the completed PSD task.
            psd_mode (str): 'SSB' or 'DSB'.
            ch_val (int): Channel ID for which PSD was calculated.
            payload: Data returned by the PSDTask (e.g., frequencies, PSD values).
        """
        if row not in self.psd_workers: return # Row might no longer exist
        key = psd_mode[0] # 'S' or 'D'
        if key not in self.psd_workers[row] or ch_val not in self.psd_workers[row][key]: return # Channel/mode might no longer exist
        
        self.psd_workers[row][key][ch_val] = False # Mark worker as no longer active
        if row >= len(self.curves): return # Plot might have been removed
        
        if psd_mode == "SSB": self._update_ssb_curves(row, ch_val, payload)
        else: self._update_dsb_curve(row, ch_val, payload)

    def _update_ssb_curves(self, row: int, ch_val: int, payload):
        """
        Update Single-Sideband (SSB) PSD plot curves.

        Args:
            row (int): Row index of the plot.
            ch_val (int): Channel ID.
            payload: Tuple containing (freq_i, psd_i, psd_q, psd_m, ...).
        """
        if "S" not in self.curves[row]: return # SSB plot might not exist for this row
        sdict = self.curves[row]["S"]
        if ch_val not in sdict: return # Channel might not exist in this plot
        
        freq_i_data, psd_i_data, psd_q_data, psd_m_data, _, _, _ = payload
        freq_i = np.asarray(freq_i_data, dtype=float); psd_i = np.asarray(psd_i_data, dtype=float)
        psd_q = np.asarray(psd_q_data, dtype=float); psd_m = np.asarray(psd_m_data, dtype=float)
        
        if sdict[ch_val]["I"].isVisible(): sdict[ch_val]["I"].setData(freq_i, psd_i)
        if sdict[ch_val]["Q"].isVisible(): sdict[ch_val]["Q"].setData(freq_i, psd_q)
        if "Mag" in sdict[ch_val] and sdict[ch_val]["Mag"].isVisible(): sdict[ch_val]["Mag"].setData(freq_i, psd_m)

    def _update_dsb_curve(self, row: int, ch_val: int, payload):
        """
        Update Dual-Sideband (DSB) PSD plot curve.

        Args:
            row (int): Row index of the plot.
            ch_val (int): Channel ID.
            payload: Tuple containing (freq_dsb, psd_dsb).
        """
        if "D" not in self.curves[row]: return # DSB plot might not exist for this row
        ddict = self.curves[row]["D"]
        if ch_val not in ddict: return # Channel might not exist in this plot
        
        freq_dsb_data, psd_dsb_data = payload
        freq_dsb = np.asarray(freq_dsb_data, dtype=float); psd_dsb = np.asarray(psd_dsb_data, dtype=float)
        if ddict[ch_val]["Cmplx"].isVisible(): ddict[ch_val]["Cmplx"].setData(freq_dsb, psd_dsb)

    def closeEvent(self, event: QtCore.QEvent):
        """Handle the main window close event. Stops timers and worker threads."""
        self.timer.stop(); self.receiver.stop(); self.receiver.wait()
        # Stop any active network analysis tasks (QThread needs proper termination)
        for task_key in list(self.netanal_tasks.keys()):
            task = self.netanal_tasks[task_key]
            task.stop()  # Request interruption
            task.wait(2000)  # Wait up to 2 seconds for thread to finish
            self.netanal_tasks.pop(task_key, None)
        # Stop any active multisweep tasks (QThread now, needs proper termination)
        for task_key in list(self.multisweep_tasks.keys()):
            task = self.multisweep_tasks[task_key]
            task.stop()  # Request interruption
            task.wait(2000)  # Wait up to 2 seconds for thread to finish
            self.multisweep_tasks.pop(task_key, None)
        # Shutdown iPython kernel if active
        if self.kernel_manager and self.kernel_manager.has_kernel:
            try: self.kernel_manager.shutdown_kernel()
            except Exception as e: warnings.warn(f"Error shutting down iPython kernel: {e}", RuntimeWarning) # warnings from .utils
        # The super().closeEvent() call should be handled by the class that inherits this mixin
        # and also inherits from a QWidget (e.g., Periscope class itself).
        event.accept()

    def _add_interactive_console_dock(self):
        """Add the dock widget for the embedded iPython console (if qtconsole is available)."""
        # QTCONSOLE_AVAILABLE, Qt from .utils
        if not QTCONSOLE_AVAILABLE: return
        self.console_dock_widget = QtWidgets.QDockWidget("Interactive iPython Session", self)
        self.console_dock_widget.setObjectName("InteractiveSessionDock")
        self.console_dock_widget.setAllowedAreas(Qt.DockWidgetArea.BottomDockWidgetArea)
        self.console_dock_widget.setVisible(False) # Initially hidden
        self.addDockWidget(Qt.DockWidgetArea.BottomDockWidgetArea, self.console_dock_widget)

    def _toggle_interactive_session(self):
        """
        Toggle the visibility and initialization of the embedded iPython console.
        Initializes the kernel and Jupyter widget on first toggle if not already done.
        """
        # QTCONSOLE_AVAILABLE, QtInProcessKernelManager, RichJupyterWidget, rfmux, load_awaitless_extension from .utils
        # traceback from .utils
        if not QTCONSOLE_AVAILABLE or self.crs is None: return # Dependencies not met
        if self.console_dock_widget is None: return # Dock widget not created

        if self.kernel_manager is None: # First time opening the console
            try:
                self.kernel_manager = QtInProcessKernelManager()
                self.kernel_manager.start_kernel()
                kernel = self.kernel_manager.kernel
                # Push relevant objects into the kernel's namespace
                kernel.shell.push({'crs': self.crs, 'rfmux': rfmux, 'periscope': self})
                
                self.jupyter_widget = RichJupyterWidget()
                self.jupyter_widget.kernel_client = self.kernel_manager.client()
                self.jupyter_widget.kernel_client.start_channels()
                
                try: # Attempt to load awaitless extension for better async interaction
                    load_awaitless_extension(ipython=kernel.shell)
                except Exception as e_awaitless:
                    warnings.warn(f"Could not load awaitless extension: {e_awaitless}", RuntimeWarning)
                    traceback.print_exc()
                
                self.console_dock_widget.setWidget(self.jupyter_widget)
                self._update_console_style(self.dark_mode) # Apply initial style
                # Set a more specific stylesheet for prompts and background
                style_sheet = (".in-prompt { color: #00FF00 !important; } .out-prompt { color: #00DD00 !important; } body { background-color: #1C1C1C; color: #DDDDDD; }" 
                                if self.dark_mode else 
                                ".in-prompt { color: #008800 !important; } .out-prompt { color: #006600 !important; } body { background-color: #FFFFFF; color: #000000; }")
                self.jupyter_widget._control.document().setDefaultStyleSheet(style_sheet)
                self.jupyter_widget.setFocus()
            except Exception as e: # Handle errors during console initialization
                QtWidgets.QMessageBox.critical(self, "Error Initializing Console", f"Could not initialize iPython console: {e}")
                traceback.print_exc()
                if self.kernel_manager and self.kernel_manager.has_kernel: self.kernel_manager.shutdown_kernel()
                self.kernel_manager = None; self.jupyter_widget = None
                self.console_dock_widget.setVisible(False); return
        
        # Toggle visibility of the console dock widget
        is_visible = self.console_dock_widget.isVisible()
        self.console_dock_widget.setVisible(not is_visible)
        if not is_visible and self.jupyter_widget: self.jupyter_widget.setFocus() # Focus on console when shown

    def _start_multisweep_analysis(self, params: dict):
        """
        Start a new multisweep analysis.

        Creates a `MultisweepWindow` and a `MultisweepTask`.
        Connects signals for progress, data updates, and completion.

        Args:
            params (dict): Parameters for the multisweep analysis, typically
                            from a configuration dialog.
        """
        # MultisweepWindow from .ui, MultisweepTask from .tasks, sys, traceback from .utils
        try:
            if self.crs is None: QtWidgets.QMessageBox.critical(self, "Error", "CRS object not available for multisweep."); return
            window_id = f"multisweep_window_{self.multisweep_window_count}"; self.multisweep_window_count += 1
            target_module = params.get('module')
            if target_module is None: QtWidgets.QMessageBox.critical(self, "Error", "Target module not specified for multisweep."); return
            
            dac_scales_for_window = self.dac_scales if hasattr(self, 'dac_scales') else {}
            window = MultisweepWindow(parent=self, target_module=target_module, initial_params=params.copy(), 
                                     dac_scales=dac_scales_for_window, dark_mode=self.dark_mode)
            self.multisweep_windows[window_id] = {'window': window, 'params': params.copy()}
            
            # Connect df_calibration_ready signal if the method exists
            if hasattr(window, 'df_calibration_ready') and hasattr(self, '_handle_df_calibration_ready'):
                window.df_calibration_ready.connect(self._handle_df_calibration_ready)
            
            # Disconnect any previous signal connections to avoid multiple calls
            try:
                self.multisweep_signals.progress.disconnect()
                self.multisweep_signals.data_update.disconnect()
                self.multisweep_signals.completed_iteration.disconnect()
                self.multisweep_signals.all_completed.disconnect()
                self.multisweep_signals.error.disconnect()
            except TypeError: 
                pass # Raised if signals were not previously connected

            # Connect signals from the MultisweepTask to the new window's slots
            self.multisweep_signals.progress.connect(window.update_progress,
                                                   QtCore.Qt.ConnectionType.QueuedConnection)
            self.multisweep_signals.starting_iteration.connect(window.handle_starting_iteration,
                                                             QtCore.Qt.ConnectionType.QueuedConnection)
            self.multisweep_signals.data_update.connect(window.update_data,
                                                      QtCore.Qt.ConnectionType.QueuedConnection)
            self.multisweep_signals.completed_iteration.connect(
                lambda module, iteration, amplitude, direction: window.completed_amplitude_sweep(module, amplitude),
                QtCore.Qt.ConnectionType.QueuedConnection)
            self.multisweep_signals.all_completed.connect(window.all_sweeps_completed,
                                                        QtCore.Qt.ConnectionType.QueuedConnection)
            self.multisweep_signals.error.connect(window.handle_error,
                                                QtCore.Qt.ConnectionType.QueuedConnection)
            self.multisweep_signals.fitting_progress.connect(window.handle_fitting_progress,
                                                            QtCore.Qt.ConnectionType.QueuedConnection)
            
            # Pass the window instance to the task (now starts automatically since it's a QThread)
            task = MultisweepTask(crs=self.crs, params=params, signals=self.multisweep_signals, window=window)
            task_key = f"{window_id}_module_{target_module}"
            self.multisweep_tasks[task_key] = task
            task.start()  # Start the QThread directly
            window.show()
        except Exception as e:
            error_msg = f"Error starting multisweep analysis: {type(e).__name__}: {str(e)}"
            print(error_msg, file=sys.stderr); traceback.print_exc(file=sys.stderr)
            QtWidgets.QMessageBox.critical(self, "Multisweep Error", error_msg)
        
    
    def _load_multisweep_analysis(self, load_params: dict):
        """
        Start a new multisweep analysis.

        Creates a `MultisweepWindow` and a `MultisweepTask`.
        Connects signals for progress, data updates, and completion.

        Args:
            params (dict): Parameters for the multisweep analysis, typically
                            from a configuration dialog.
        """
        # MultisweepWindow from .ui, MultisweepTask from .tasks, sys, traceback from .utils
        try:
            if self.crs is None: QtWidgets.QMessageBox.critical(self, "Error", "CRS object not available for multisweep. Make sure your board is correctly setup."); return
            window_id = f"multisweep_window_{self.multisweep_window_count}"; self.multisweep_window_count += 1
            params = load_params['initial_parameters']
            target_module = params.get('module')
            if target_module is None: QtWidgets.QMessageBox.critical(self, "Error", "Target module not specified for multisweep. Please check your multisweep file."); return
            
            if hasattr(self, 'dac_scales'): 
                dac_scales_for_window = self.dac_scales
            else:
                QtWidgets.QMessageBox.critical(self, "Error", "Unable to compute dac scales for the board.")
                return

            dac_scale_for_mod = load_params['dac_scales_used'][target_module]
            dac_scale_for_board = dac_scales_for_window[target_module]

            if dac_scale_for_mod != dac_scale_for_board:
                QtWidgets.QMessageBox.warning(self, "Warning", f"Mismatch in Dac scales File Value : {dac_scale_for_mod}, Board Value : {dac_scale_for_board}. Exact data won't be reproduced.")
                
            window = MultisweepWindow(parent=self, target_module=target_module, initial_params=params.copy(), 
                                     dac_scales=dac_scales_for_window, dark_mode=self.dark_mode)
            self.multisweep_windows[window_id] = {'window': window, 'params': params.copy()}
            
            # Connect df_calibration_ready signal if the method exists
            if hasattr(window, 'df_calibration_ready') and hasattr(self, '_handle_df_calibration_ready'):
                window.df_calibration_ready.connect(self._handle_df_calibration_ready)

            window._hide_progress_bars()
            iteration_params = load_params['results_by_iteration']

            span_hz = params['span_hz']
            reso_frequencies = params['resonance_frequencies']

            nco_freq = ((min(reso_frequencies)-span_hz/2) + (max(reso_frequencies)+span_hz/2))/2

            crs = self.crs
            asyncio.run(crs.set_nco_frequency(nco_freq, module=target_module)) #### Setting up the nco frequency ######

            for i in range(len(iteration_params)):
                amplitude = iteration_params[i]['amplitude']
                direction = iteration_params[i]['direction']
                data = iteration_params[i]['data']
                window.update_data(target_module, i, amplitude, direction, data, None)
            window.show()
        except Exception as e:
            error_msg = f"Error starting multisweep analysis: {type(e).__name__}: {str(e)}"
            print(error_msg, file=sys.stderr); traceback.print_exc(file=sys.stderr)
            QtWidgets.QMessageBox.critical(self, "Multisweep Error", error_msg)

    def _start_multisweep_analysis_for_window(self, window_instance: 'MultisweepWindow', params: dict):
        """
        Re-run a multisweep analysis for an existing MultisweepWindow.

        Stops any existing task for the window, updates parameters, and starts a new task.

        Args:
            window_instance (MultisweepWindow): The window instance to re-run the analysis for.
            params (dict): The new parameters for the multisweep analysis.
        """
        # MultisweepWindow from .ui, MultisweepTask from .tasks
        window_id = None
        for w_id, data in self.multisweep_windows.items():
            if data['window'] == window_instance: window_id = w_id; break
        if not window_id: QtWidgets.QMessageBox.critical(window_instance, "Error", "Could not find associated window to re-run multisweep."); return
        
        target_module = params.get('module')
        if target_module is None: QtWidgets.QMessageBox.critical(window_instance, "Error", "Target module not specified for multisweep re-run."); return
        
        old_task_key = f"{window_id}_module_{target_module}"
        if old_task_key in self.multisweep_tasks: # Stop and remove old task if it exists
            old_task = self.multisweep_tasks.pop(old_task_key); old_task.stop()
            
        self.multisweep_windows[window_id]['params'] = params.copy() # Update stored params
        # Pass the window_instance to the task (now starts automatically since it's a QThread)
        
        ### This reconnects to signal ####
        try:
            self.multisweep_signals.progress.disconnect()
            self.multisweep_signals.data_update.disconnect()
            self.multisweep_signals.completed_iteration.disconnect()
            self.multisweep_signals.all_completed.disconnect()
            self.multisweep_signals.error.disconnect()
        except TypeError: 
            pass # Raised if signals were not previously connected

        # Connect signals from the MultisweepTask to the new window's slots
        self.multisweep_signals.progress.connect(window_instance.update_progress,
                                               QtCore.Qt.ConnectionType.QueuedConnection)
        self.multisweep_signals.starting_iteration.connect(window_instance.handle_starting_iteration,
                                                         QtCore.Qt.ConnectionType.QueuedConnection)
        self.multisweep_signals.data_update.connect(window_instance.update_data,
                                                  QtCore.Qt.ConnectionType.QueuedConnection)
        self.multisweep_signals.completed_iteration.connect(
            lambda module, iteration, amplitude, direction: window_instance.completed_amplitude_sweep(module, amplitude),
            QtCore.Qt.ConnectionType.QueuedConnection)
        self.multisweep_signals.all_completed.connect(window_instance.all_sweeps_completed,
                                                    QtCore.Qt.ConnectionType.QueuedConnection)
        self.multisweep_signals.error.connect(window_instance.handle_error,
                                            QtCore.Qt.ConnectionType.QueuedConnection)
        self.multisweep_signals.fitting_progress.connect(window_instance.handle_fitting_progress,
                                                        QtCore.Qt.ConnectionType.QueuedConnection)

        
        task = MultisweepTask(crs=self.crs, params=params, signals=self.multisweep_signals, window=window_instance)
        self.multisweep_tasks[old_task_key] = task
        task.start()  # Start the QThread directly

    def stop_multisweep_task_for_window(self, window_instance: 'MultisweepWindow'):
        """
        Stop an active multisweep task associated with a specific window.

        Args:
            window_instance (MultisweepWindow): The window whose task should be stopped.
        """
        # MultisweepWindow from .ui
        window_id = None; target_module = None
        for w_id, data in list(self.multisweep_windows.items()): # Iterate over a copy for safe removal
            if data['window'] == window_instance:
                window_id = w_id; target_module = data['params'].get('module'); break
        
        if window_id and target_module:
            task_key = f"{window_id}_module_{target_module}"
            if task_key in self.multisweep_tasks:
                task = self.multisweep_tasks.pop(task_key)
                task.stop()  # Request interruption
                task.wait(2000)  # Wait up to 2 seconds for thread to finish
            self.multisweep_windows.pop(window_id, None) # Remove window tracking

    def _update_console_style(self, dark_mode_enabled: bool):
        """
        Update the style of the embedded iPython console based on the theme.

        Args:
            dark_mode_enabled (bool): True if dark mode is active, False otherwise.
        """
        # QTCONSOLE_AVAILABLE from .utils
        if self.jupyter_widget and QTCONSOLE_AVAILABLE:
            self.jupyter_widget.syntax_style = 'monokai' if dark_mode_enabled else 'default'
            # Define stylesheets for dark and light modes
            style_sheet = ("QWidget { background-color: #1C1C1C; color: #DDDDDD; } .in-prompt { color: #00FF00 !important; } .out-prompt { color: #00DD00 !important; } QPlainTextEdit { background-color: #1C1C1C; color: #DDDDDD; }"
                            if dark_mode_enabled else
                            "QWidget { background-color: #FFFFFF; color: #000000; } .in-prompt { color: #008800 !important; } .out-prompt { color: #006600 !important; } QPlainTextEdit { background-color: #FFFFFF; color: #000000; }")
            self.jupyter_widget.setStyleSheet(style_sheet)
            self.jupyter_widget.update(); self.jupyter_widget.repaint() # Force repaint

    def _init_sim_speed_tracking(self):
        """Initialize simulation speed tracking for mock mode."""
        self.sim_time_history = []  # List of (real_time, sim_time) tuples
        self.sim_speed_update_counter = 0
        self.last_sim_speed_update_time = time.time()
        
    def _update_sim_time_tracking(self, sim_time: float):
        """
        Track simulation time for speed calculation.
        
        Args:
            sim_time: Current simulation time in seconds
        """
        # Update every 10 packets
        self.sim_speed_update_counter += 1
        if self.sim_speed_update_counter >= 10:
            real_time = time.time()
            self.sim_time_history.append((real_time, sim_time))
            
            # Keep only last 10 samples for rolling average
            if len(self.sim_time_history) > 10:
                self.sim_time_history.pop(0)
            
            self.sim_speed_update_counter = 0
    
    def _calculate_simulation_speed(self) -> float | None:
        """
        Calculate the simulation speed relative to real-time.
        
        Returns:
            float: Speed factor (1.0 = real-time, >1.0 = faster, <1.0 = slower)
            None: If not enough data to calculate
        """
        if len(self.sim_time_history) < 2:
            return None
        
        # Calculate speed from first to last sample
        first_real, first_sim = self.sim_time_history[0]
        last_real, last_sim = self.sim_time_history[-1]
        
        real_elapsed = last_real - first_real
        sim_elapsed = last_sim - first_sim
        
        # Avoid division by zero
        if real_elapsed <= 0 or sim_elapsed <= 0:
            return None
        
        # sim_speed = delta_sim_time / delta_real_time
<<<<<<< HEAD
        return sim_elapsed / real_elapsed

    @contextmanager
    def _ui_mock_context(self):
        """
        Mock all dialogs, windows, tasks, and signals used by Periscope UI helpers.

        This context manager replaces Qt dialogs, background tasks, and signal
        classes with lightweight :class:`unittest.mock.MagicMock` instances so UI
        entry points can be invoked without spinning up threads or opening
        windows. It is intended for quick smoke-testing of control flow.
        """

        from importlib import import_module

        periscope_app = import_module("rfmux.tools.periscope.app")
        utils_mod = import_module("rfmux.tools.periscope.utils")

        def _assert_param_keys(expected_dict: dict, module_path: str, class_name: str):
            """Ensure mock parameter keys match the dialog's real `get_parameters` keys."""
        
            extractor = ParamKeyExtractor(module_path, class_name)
            actual_keys = extractor.extract()
            expected_keys = set(expected_dict.keys())
                
            # Continue with strict mismatch check
            if actual_keys != expected_keys:
                missing = expected_keys - actual_keys
                unexpected = actual_keys - expected_keys
                raise AssertionError(
                    f"Mock parameter keys for {class_name} do not match test dialog. "
                    f"Missing from actual: {sorted(missing)} Actual Key is: {sorted(unexpected)}"
                )
                

        default_resonances = (
            self.resonance_freqs.get(self.module) if getattr(self, "resonance_freqs", None) else None
        ) or [90e6, 91e6]
        if len(default_resonances) < 2:
            default_resonances = list(default_resonances) + [default_resonances[0] + 1e6]

        init_params = {
            "irig_source": getattr(self.crs.TIMESTAMP_PORT, "TEST", "TEST"),
            "clear_channels": True,
        }

        netanal_params = {
            "amps": [DEFAULT_AMPLITUDE],
            "module": None,
            "fmin": DEFAULT_MIN_FREQ,
            "fmax": DEFAULT_MAX_FREQ,
            "cable_length": DEFAULT_CABLE_LENGTH,
            "npoints": DEFAULT_NPOINTS,
            "nsamps": DEFAULT_NSAMPLES,
            "max_chans": DEFAULT_MAX_CHANNELS,
            "max_span": DEFAULT_MAX_SPAN,
            "clear_channels": True,
        }
        _assert_param_keys(
            netanal_params,
            "rfmux.tools.periscope.network_analysis_dialog",
            "NetworkAnalysisDialog",
        )

        find_params = {
            "expected_resonances": DEFAULT_EXPECTED_RESONANCES,
            "min_dip_depth_db": DEFAULT_MIN_DIP_DEPTH_DB,
            "min_Q": DEFAULT_MIN_Q,
            "max_Q": DEFAULT_MAX_Q,
            "min_resonance_separation_hz": DEFAULT_MIN_RESONANCE_SEPARATION_HZ,
            "data_exponent": DEFAULT_DATA_EXPONENT,
        }
        _assert_param_keys(
            find_params,
            "rfmux.tools.periscope.find_resonances_dialog",
            "FindResonancesDialog",
        )

        multisweep_params = {
            "amps": [MULTISWEEP_DEFAULT_AMPLITUDE],
            "amp": MULTISWEEP_DEFAULT_AMPLITUDE,
            "span_hz": MULTISWEEP_DEFAULT_SPAN_HZ,
            "npoints_per_sweep": MULTISWEEP_DEFAULT_NPOINTS,
            "nsamps": MULTISWEEP_DEFAULT_NSAMPLES,
            "bias_frequency_method": None,
            "rotate_saved_data": False,
            "sweep_direction": "upward",
            "resonance_frequencies": {self.module: default_resonances},
            "module": self.module,
            "apply_skewed_fit": False,
            "apply_nonlinear_fit": False,
        }
        _assert_param_keys(
            multisweep_params,
            "rfmux.tools.periscope.multisweep_dialog",
            "MultisweepDialog",
        )

        bias_params = {
            "nonlinear_threshold": 0.77,
            "fallback_to_lowest": True,
            "optimize_phase": True,
            "num_phase_samples": 300,
            "phase_step": 5,
            "bandpass_params": {
                "apply_bandpass": True,
                "lowcut": 5.0,
                "highcut": 20.0,
                "fs": 597.0,
            },
            "apply_bandpass": True,
            "lowcut": 5.0,
            "highcut": 20.0,
            "fs": 597.0,
        }
        
        _assert_param_keys(
            bias_params,
            "rfmux.tools.periscope.bias_kids_dialog",
            "BiasKidsDialog",
        )

        noise_params = {
            "num_samples": 10000,
            "spectrum_limit": 0.9,
            "num_segments": 10,
            "decimation": 6,
            "reference": "relative",
            "effective_highest_freq": 10.0,
            "time_taken": 1.0,
            "freq_resolution": 0.1,
            "pfb_enabled": False,
            "overlap" : 2,
            "pfb_samples": 210000,
            "pfb_time" : 0.41
        }
        _assert_param_keys(
            noise_params,
            "rfmux.tools.periscope.noise_spectrum_dialog",
            "NoiseSpectrumDialog",
        )

        fake_init_dialog = MagicMock()
        fake_init_dialog.exec.return_value = True
        fake_init_dialog.get_parameters.return_value = init_params
        fake_init_dialog.get_selected_irig_source.return_value = init_params["irig_source"]
        fake_init_dialog.get_clear_channels_state.return_value = init_params["clear_channels"]
        fake_init_dialog.module_entry = MagicMock()
        fake_init_dialog.module_entry.setText = MagicMock()
        fake_init_dialog.dac_scales = {}

        fake_netanal_dialog = MagicMock()
        fake_netanal_dialog.exec.return_value = True
        fake_netanal_dialog.get_parameters.return_value = netanal_params
        fake_netanal_dialog.module_entry = MagicMock()
        fake_netanal_dialog.module_entry.setText = MagicMock()
        fake_netanal_dialog.dac_scales = {}

        fake_find_dialog = MagicMock()
        fake_find_dialog.exec.return_value = True
        fake_find_dialog.get_parameters.return_value = find_params

        fake_netanal_window = MagicMock()
        fake_netanal_window._show_find_resonances_dialog = MagicMock()
        fake_netanal_window._show_multisweep_dialog = MagicMock()
        fake_netanal_window.show = MagicMock()

        fake_multisweep_window = MagicMock()
        fake_multisweep_window._bias_kids = MagicMock()
        fake_multisweep_window._open_noise_spectrum_dialog = MagicMock()
        fake_multisweep_window._open_detector_digest_window = MagicMock()
        fake_multisweep_window.show = MagicMock()

        fake_bias_dialog = MagicMock()
        fake_bias_dialog.exec.return_value = True
        fake_bias_dialog.get_parameters.return_value = bias_params

        fake_noise_dialog = MagicMock()
        fake_noise_dialog.exec.return_value = True
        fake_noise_dialog.get_parameters.return_value = noise_params

        fake_digest_window = MagicMock()
        fake_digest_window.tabs = MagicMock()
        fake_digest_window.tabs.setCurrentIndex = MagicMock()
        fake_digest_window.show = MagicMock()

        fake_mock_config_dialog = MagicMock()
        fake_mock_config_dialog.exec.return_value = True
        fake_mock_config_dialog.get_configuration.return_value = {"mock": True}

        fake_signals = MagicMock()
        fake_signals.receivers.return_value = 0
        for sig_name in (
            "progress",
            "data_update",
            "data_update_with_amp",
            "completed",
            "error",
        ):
            signal = MagicMock()
            signal.connect = MagicMock()
            setattr(fake_signals, sig_name, signal)

        fake_multi_signals = MagicMock()
        for sig_name in (
            "progress",
            "starting_iteration",
            "data_update",
            "completed_iteration",
            "all_completed",
            "error",
            "fitting_progress",
        ):
            signal = MagicMock()
            signal.connect = MagicMock()
            setattr(fake_multi_signals, sig_name, signal)

        fake_bias_signals = MagicMock()
        fake_bias_signals.progress.connect = MagicMock()
        fake_bias_signals.error.connect = MagicMock()

        fetcher_signal = MagicMock()
        fetcher_signal.connect = MagicMock()
        fake_fetcher = MagicMock()
        fake_fetcher.start = MagicMock()
        fake_fetcher.dac_scales_ready = fetcher_signal

        MockInitCRS = MagicMock(return_value=fake_init_dialog)
        MockNetAnal = MagicMock(return_value=fake_netanal_dialog)
        MockFindRes = MagicMock(return_value=fake_find_dialog)
        MockMulti = MagicMock(return_value=MagicMock(exec=MagicMock(return_value=True), get_parameters=MagicMock(return_value=multisweep_params)))
        MockNAWindow = MagicMock(return_value=fake_netanal_window)
        MockMultiWindow = MagicMock(return_value=fake_multisweep_window)
        MockBiasDialog = MagicMock(return_value=fake_bias_dialog)
        MockNoiseDialog = MagicMock(return_value=fake_noise_dialog)
        MockDigestWindow = MagicMock(return_value=fake_digest_window)
        MockConfigDialog = MagicMock(return_value=fake_mock_config_dialog)
        MockCRSInitTask = MagicMock(return_value=MagicMock(start=MagicMock()))
        MockFetcher = MagicMock(return_value=fake_fetcher)
        MockNASignals = MagicMock(return_value=fake_signals)
        MockNATask = MagicMock(return_value=MagicMock(start=MagicMock()))
        MockMultiTask = MagicMock(return_value=MagicMock(start=MagicMock()))
        MockMultiSignals = MagicMock(return_value=fake_multi_signals)
        MockBiasTask = MagicMock(return_value=MagicMock(start=MagicMock()))
        MockBiasSignals = MagicMock(return_value=fake_bias_signals)

        qt_suppression_patchers = [
            patch.object(
                utils_mod.QtWidgets.QDialog,
                "exec",
                MagicMock(return_value=utils_mod.QtWidgets.QDialog.Accepted),
                create=True,
            ),
            patch.object(utils_mod.QtWidgets.QDialog, "show", MagicMock(), create=True),
            patch.object(utils_mod.QtWidgets.QWidget, "show", MagicMock(), create=True),
            patch.object(
                utils_mod.QtWidgets.QMainWindow, "show", MagicMock(), create=True
            ),
            patch.object(utils_mod.QtWidgets.QMessageBox, "information", MagicMock(), create=True),
            patch.object(utils_mod.QtWidgets.QMessageBox, "warning", MagicMock(), create=True),
            patch.object(utils_mod.QtWidgets.QMessageBox, "critical", MagicMock(), create=True),
            patch.object(utils_mod.QtWidgets.QMessageBox, "question", MagicMock(), create=True),
        ]

        module_patchers = [
            patch(
                "rfmux.tools.periscope.initialize_crs_dialog.InitializeCRSDialog",
                MockInitCRS,
                create=True,
            ),
            patch(
                "rfmux.tools.periscope.network_analysis_dialog.NetworkAnalysisDialog",
                MockNetAnal,
                create=True,
            ),
            patch(
                "rfmux.tools.periscope.find_resonances_dialog.FindResonancesDialog",
                MockFindRes,
                create=True,
            ),
            patch(
                "rfmux.tools.periscope.multisweep_dialog.MultisweepDialog",
                MockMulti,
                create=True,
            ),
            patch(
                "rfmux.tools.periscope.network_analysis_window.NetworkAnalysisWindow",
                MockNAWindow,
                create=True,
            ),
            patch(
                "rfmux.tools.periscope.multisweep_window.MultisweepWindow",
                MockMultiWindow,
                create=True,
            ),
            patch(
                "rfmux.tools.periscope.bias_kids_dialog.BiasKidsDialog",
                MockBiasDialog,
                create=True,
            ),
            patch(
                "rfmux.tools.periscope.noise_spectrum_dialog.NoiseSpectrumDialog",
                MockNoiseDialog,
                create=True,
            ),
            patch(
                "rfmux.tools.periscope.detector_digest_dialog.DetectorDigestWindow",
                MockDigestWindow,
                create=True,
            ),
            patch(
                "rfmux.tools.periscope.mock_configuration_dialog.MockConfigurationDialog",
                MockConfigDialog,
                create=True,
            ),
            patch("rfmux.tools.periscope.tasks.CRSInitializeTask", MockCRSInitTask, create=True),
            patch("rfmux.tools.periscope.tasks.DACScaleFetcher", MockFetcher, create=True),
            patch(
                "rfmux.tools.periscope.tasks.NetworkAnalysisSignals",
                MockNASignals,
                create=True,
            ),
            patch("rfmux.tools.periscope.tasks.NetworkAnalysisTask", MockNATask, create=True),
            patch("rfmux.tools.periscope.tasks.MultisweepTask", MockMultiTask, create=True),
            patch("rfmux.tools.periscope.tasks.MultisweepSignals", MockMultiSignals, create=True),
            patch("rfmux.tools.periscope.tasks.BiasKidsTask", MockBiasTask, create=True),
            patch("rfmux.tools.periscope.tasks.BiasKidsSignals", MockBiasSignals, create=True),
        ]

        app_patchers = [
            patch.object(periscope_app, "InitializeCRSDialog", MockInitCRS, create=True),
            patch.object(periscope_app, "NetworkAnalysisDialog", MockNetAnal, create=True),
            patch.object(periscope_app, "FindResonancesDialog", MockFindRes, create=True),
            patch.object(periscope_app, "MultisweepDialog", MockMulti, create=True),
            patch.object(periscope_app, "NetworkAnalysisWindow", MockNAWindow, create=True),
            patch.object(periscope_app, "MultisweepWindow", MockMultiWindow, create=True),
            patch.object(periscope_app, "BiasKidsDialog", MockBiasDialog, create=True),
            patch.object(periscope_app, "NoiseSpectrumDialog", MockNoiseDialog, create=True),
            patch.object(periscope_app, "DetectorDigestWindow", MockDigestWindow, create=True),
            patch.object(periscope_app, "MockConfigurationDialog", MockConfigDialog, create=True),
            patch.object(periscope_app.Periscope, "_apply_mock_configuration", MagicMock()),
            patch.object(periscope_app, "CRSInitializeTask", MockCRSInitTask, create=True),
            patch.object(periscope_app, "DACScaleFetcher", MockFetcher, create=True),
            patch.object(periscope_app, "NetworkAnalysisSignals", MockNASignals, create=True),
            patch.object(periscope_app, "NetworkAnalysisTask", MockNATask, create=True),
            patch.object(periscope_app, "MultisweepTask", MockMultiTask, create=True),
            patch.object(periscope_app, "MultisweepSignals", MockMultiSignals, create=True),
            patch.object(periscope_app, "BiasKidsTask", MockBiasTask, create=True),
            patch.object(periscope_app, "BiasKidsSignals", MockBiasSignals, create=True),
        ]

        patchers = qt_suppression_patchers + module_patchers + app_patchers
        try:
            for patcher in patchers:
                patcher.start()
            yield
        finally:
            for patcher in reversed(patchers):
                patcher.stop()

    def run_ui_mock_smoke_test(self):
        """
        Execute key UI flows with all dialogs and tasks mocked out.

        This helper initializes required attributes with safe defaults and then
        exercises the dialog- and window-opening methods within
        :meth:`_ui_mock_context` so no real Qt widgets or threads are spawned.
        """

        self.crs = getattr(self, "crs", None) or MagicMock()
        self.crs.generate_resonators = AsyncMock(return_value=None)
        self.crs.set_pulse_mode = AsyncMock(return_value=None)
        if not hasattr(self.crs, "TIMESTAMP_PORT"):
            self.crs.TIMESTAMP_PORT = SimpleNamespace(
                BACKPLANE="BACKPLANE", TEST="TEST", SMA="SMA"
            )

        self.pool = getattr(self, "pool", None) or MagicMock()
        if not hasattr(self.pool, "start"):
            self.pool.start = MagicMock()
        self.module = getattr(self, "module", 1)
        self.netanal_window_count = getattr(self, "netanal_window_count", 0)
        self.netanal_windows = getattr(self, "netanal_windows", {})
        self.netanal_tasks = getattr(self, "netanal_tasks", {})
        self.multisweep_window_count = getattr(self, "multisweep_window_count", 0)
        self.multisweep_windows = getattr(self, "multisweep_windows", {})
        self.multisweep_tasks = getattr(self, "multisweep_tasks", {})
        self.raw_data = getattr(self, "raw_data", {self.module: [1, 2, 3]})
        self.resonance_freqs = getattr(
            self, "resonance_freqs", {self.module: [90e6, 91e6]}
        )
        self.dac_scales = getattr(self, "dac_scales", {self.module: -0.5})
        self.dark_mode = getattr(self, "dark_mode", False)
        self.channel_list = getattr(self, "channel_list", [[self.module]])
        self.tabs = getattr(self, "tabs", MagicMock())
        self.tabs.currentIndex.return_value = 0
        self.tabs.tabText.return_value = f"Module {self.module}"
        self.is_mock_mode = getattr(self, "is_mock_mode", True)
        self.mock_config = getattr(self, "mock_config", {"mock": True})
        self.qp_pulse_mode = getattr(self, "qp_pulse_mode", "none")

        if not hasattr(self, "crs_init_signals"):
            self.crs_init_signals = MagicMock()
        for sig_name in ("success", "error"):
            if not hasattr(self.crs_init_signals, sig_name):
                signal = MagicMock()
                signal.connect = MagicMock()
                setattr(self.crs_init_signals, sig_name, signal)

        if not hasattr(self, "multisweep_signals"):
            self.multisweep_signals = MagicMock()
        for sig_name in (
            "progress",
            "starting_iteration",
            "data_update",
            "completed_iteration",
            "all_completed",
            "error",
            "fitting_progress",
        ):
            if not hasattr(self.multisweep_signals, sig_name):
                setattr(self.multisweep_signals, sig_name, MagicMock())

        with self._ui_mock_context():
            print(">>> Testing Mock Configuration Dialog")
            if hasattr(self, "_show_mock_config_dialog"):
                self._show_mock_config_dialog()

            print(">>> Testing Initialize CRS Dialog")
            self._show_initialize_crs_dialog()

            print(">>> Testing Network Analysis Dialog")
            self._show_netanal_dialog()

            print(">>> Testing Network Analysis Window Logic")
            self._start_network_analysis({"module": self.module, "amp": 0.1, "amps": [0.1]})

            netanal_window = None
            if getattr(self, "netanal_windows", None):
                netanal_window = next(iter(self.netanal_windows.values())).get("window")

            if netanal_window:
                print(">>> Testing Find Resonances Dialog")
                getattr(netanal_window, "_show_find_resonances_dialog", MagicMock())()

                print(">>> Testing Multisweep Dialog")
                getattr(netanal_window, "_show_multisweep_dialog", MagicMock())()

            multisweep_params = {
                "module": self.module,
                "resonance_frequencies": {self.module: self.resonance_freqs.get(self.module, [90e6])},
                "amps": [0.1],
            }
            print(">>> Testing Multisweep Window")
            self._start_multisweep_analysis(multisweep_params)

            multisweep_window = None
            if getattr(self, "multisweep_windows", None):
                multisweep_window = next(iter(self.multisweep_windows.values())).get("window")

            if multisweep_window:
                print(">>> Testing Bias KIDs Dialog")
                getattr(multisweep_window, "_bias_kids", MagicMock())()

                print(">>> Testing Noise Spectrum Dialog")
                getattr(multisweep_window, "_open_noise_spectrum_dialog", MagicMock())()

                from . import app as periscope_app

                print(">>> Testing Detector Digest Window (Fit tab)")
                digest_window = periscope_app.DetectorDigestWindow()
                digest_window.tabs.setCurrentIndex(0)

                print(">>> Testing Detector Digest Window (Noise tab)")
                digest_window.tabs.setCurrentIndex(1)

        print("\n✓ ALL dialog / window functions executed successfully (mocked)\n")
=======
        return sim_elapsed / real_elapsed
>>>>>>> 829f5d3a
<|MERGE_RESOLUTION|>--- conflicted
+++ resolved
@@ -1330,7 +1330,6 @@
             return None
         
         # sim_speed = delta_sim_time / delta_real_time
-<<<<<<< HEAD
         return sim_elapsed / real_elapsed
 
     @contextmanager
@@ -1807,7 +1806,4 @@
                 print(">>> Testing Detector Digest Window (Noise tab)")
                 digest_window.tabs.setCurrentIndex(1)
 
-        print("\n✓ ALL dialog / window functions executed successfully (mocked)\n")
-=======
-        return sim_elapsed / real_elapsed
->>>>>>> 829f5d3a
+        print("\n✓ ALL dialog / window functions executed successfully (mocked)\n")