"""Utility functions and helpers for the Periscope viewer."""

import argparse, textwrap
import math
import os
import threading
import queue
import socket
import sys, warnings, ctypes.util, ctypes, platform
import time
import random
import pickle
import traceback
import csv
import datetime
from typing import Dict, List, Optional, Any, Tuple
import numpy as np
import concurrent.futures

# Create session
import asyncio
# Adjusted imports for new location
from rfmux.core.session import load_session
from rfmux.core.schema import CRS

# ───────────────────────── Global Constants ─────────────────────────
# Display settings
LINE_WIDTH = 2
UI_FONT_SIZE = 12
DENSITY_GRID = 512
DENSITY_DOT_SIZE = 1
SMOOTH_SIGMA = 1.3
LOG_COMPRESS = True
SCATTER_POINTS = 1_000
SCATTER_SIZE = 5

# ───────────────────────── Plot Color Constants ─────────────────────────
# Core color palettes that work well in both dark and light themes
TABLEAU10_COLORS = [
    "#1f77b4", "#ff7f0e", "#2ca02c", "#d62728", "#9467bd",
    "#8c564b", "#e377c2", "#7f7f7f", "#bcbd22", "#17becf"
]

# Rich color scheme for I/Q plotting - selected for contrast and accessibility
IQ_COLORS = {
    "I": "#3366CC",       # Clear blue
    "Q": "#CC6633",       # Burnt orange
    "MAGNITUDE": None     # None will be replaced with theme-appropriate default
}

# Standard colors for scatter plots
SCATTER_COLORS = {
    "DEFAULT": "#1f77b4",  # Blue
    "HIGHLIGHT": "#d62728", # Red 
    "SELECTION": "#2ca02c", # Green
    "NOISE": None          # None will be replaced with theme-appropriate default
}

# Default colormaps for various plot types
COLORMAP_CHOICES = {
    "SEQUENTIAL": "viridis",    # Good for sequential data
    "AMPLITUDE_SWEEP": "inferno", # Preserving current colormap for amplitude sweeps
    "DIVERGENT": "coolwarm",     # Good for data with positive/negative values
    "CATEGORICAL": "tab10"       # Good for categorical data
}

# Colors for distinct plot series (limited set - when we need distinct colors)
DISTINCT_PLOT_COLORS = ["#1f77b4", "#ff7f0e", "#2ca02c", "#d62728"]

# Utility colors
RESONANCE_LINE_COLOR = "#d62728"  # Red color for resonance lines

# Colors for fitting overlays
FITTING_COLORS = {
    "SKEWED": "#2ca02c",    # Green for skewed fit
    "NONLINEAR": "#9467bd", # Purple for nonlinear fit
    "ERROR_BAND": "#ffbb78" # Light orange for error bands (if used)
}

# Threshold for using distinct colors vs. colormap in amplitude sweeps
AMPLITUDE_COLORMAP_THRESHOLD = 3  # Use distinct colors if num_amps <= this value

# Network analysis defaults
DEFAULT_MIN_FREQ = 1e9  # 1 GHz
DEFAULT_MAX_FREQ = 1.5e9  # 1.5 GHz
DEFAULT_CABLE_LENGTH = 10  # meters
DEFAULT_AMPLITUDE = 0.005
DEFAULT_MAX_CHANNELS = 1024
DEFAULT_MAX_SPAN = 500e6  # 500 MHz
DEFAULT_NPOINTS = 50000
DEFAULT_NSAMPLES = 10

# Default linspace settings for amplitude sweeps
DEFAULT_AMP_START = 0.001  # Default start for amplitude linspace
DEFAULT_AMP_STOP = 0.01     # Default stop for amplitude linspace
<<<<<<< HEAD
DEFAULT_AMP_ITERATIONS = 1  # Default number of iterations for linspace
=======
DEFAULT_AMP_ITERATIONS = 3  # Default number of iterations for linspace
>>>>>>> 829f5d3a

# Multisweep defaults
MULTISWEEP_DEFAULT_AMPLITUDE = DEFAULT_AMPLITUDE  # Same as network analysis default
MULTISWEEP_DEFAULT_SPAN_HZ = 200000.0  # 200 kHz span per resonance
MULTISWEEP_DEFAULT_NPOINTS = 101  # Points per sweep
MULTISWEEP_DEFAULT_NSAMPLES = DEFAULT_NSAMPLES  # Samples to average (10)

# Find Resonances defaults
DEFAULT_EXPECTED_RESONANCES = None  # Optional
DEFAULT_MIN_DIP_DEPTH_DB = 2.0  # dB
DEFAULT_MIN_Q = 1e4
DEFAULT_MAX_Q = 1e7
DEFAULT_MIN_RESONANCE_SEPARATION_HZ = 1e4  # 10 KHz
DEFAULT_DATA_EXPONENT = 2.0

# Sampling settings
BASE_SAMPLING = 625e6 / 256.0 / 64.0  # ≈38 147.46 Hz base for dec=0
DEFAULT_BUFFER_SIZE = 5_000
DEFAULT_REFRESH_MS = 33

# GUI update intervals
NETANAL_UPDATE_INTERVAL = 0.1  # seconds

# ICON_PATH needs to be relative to this file's new location
ICON_PATH = os.path.join(os.path.dirname(os.path.abspath(__file__)), 'icons', 'periscope-icon.svg')

# ───────────────────────── Utility Functions ─────────────────────────

def _check_xcb_cursor_runtime() -> bool:
    """
    Detects whether libxcb-cursor is available on the current system.
    Returns True if it can be opened, False otherwise (after emitting a warning).
    """
    if platform.system() != "Linux":        # macOS/Windows ship Qt plugins that do not need it
        return True

    libname = ctypes.util.find_library("xcb-cursor")
    if libname is None:
        warnings.warn(
            "System library 'libxcb-cursor0' is missing.\n"
            "Install it with:  sudo apt-get install libxcb-cursor0  (Debian/Ubuntu)\n"
            "or the equivalent package for your distribution.",
            RuntimeWarning,
        )
        return False
    try:
        # Ensure libname is not None before passing to CDLL
        if libname:
            ctypes.CDLL(libname)    # will raise OSError on broken symlink
            return True
        else: # Should have been caught by the earlier check, but as a safeguard
            return False 
    except OSError as exc:
        warnings.warn(
            f"libxcb-cursor was found ({libname}) but cannot be loaded: {exc}. Try reinstalling it.",
            RuntimeWarning,
        )
        return False

_check_xcb_cursor_runtime()

# Import PyQt only after checking XCB dependencies
from PyQt6 import QtCore, QtWidgets, QtGui
from PyQt6.QtCore import QRunnable, QThreadPool, QObject, pyqtSignal, Qt, QRegularExpression 
# pyqtSignal is already imported, no need for alias unless it's shadowed, which it isn't here.
from PyQt6.QtGui import QFont, QIntValidator, QIcon, QDoubleValidator, QRegularExpressionValidator
import pyqtgraph as pg

# Multisweep line styles (for differentiating sweep directions)
UPWARD_SWEEP_STYLE = Qt.PenStyle.SolidLine
DOWNWARD_SWEEP_STYLE = Qt.PenStyle.DotLine  # Dotted line for downward sweeps

# Imports for embedded iPython console
try:
    from qtconsole.rich_jupyter_widget import RichJupyterWidget
    from qtconsole.inprocess import QtInProcessKernelManager
    QTCONSOLE_AVAILABLE = True
except ImportError:
    QTCONSOLE_AVAILABLE = False
    warnings.warn(
        "qtconsole or ipykernel not found. Interactive session feature will be disabled.\n"
        "Install them with: pip install qtconsole ipykernel",
        RuntimeWarning,
    )

# Local imports (adjusted for new location)
import rfmux # Ensure rfmux is available for the console
from rfmux import streamer # Adjusted import
from rfmux.awaitless import load_ipython_extension as load_awaitless_extension # Adjusted import
from rfmux.core.transferfunctions import ( # Adjusted import
    spectrum_from_slow_tod,
    convert_roc_to_volts,
    convert_roc_to_dbm,
    fit_cable_delay,
    calculate_new_cable_length,
    recalculate_displayed_phase,
    EFFECTIVE_PROPAGATION_SPEED, 
)
from rfmux.algorithms.measurement import fitting # Adjusted import
from rfmux.core.hardware_map import macro # Adjusted import
# CRS is already imported from rfmux.core.schema

# Configure PyQtGraph
pg.setConfigOptions(useOpenGL=False, antialias=False)

# Try to import optional SciPy features
try:
    from scipy.ndimage import gaussian_filter, convolve
except ImportError:  # SciPy not installed – graceful degradation
    gaussian_filter = None
    convolve = None
    SMOOTH_SIGMA = 0.0

def pin_current_thread_to_core():
    """
    Pins the calling thread to a randomly selected CPU core from the set of
    cores this process is allowed to run on (Linux only). On other platforms
    or if unsupported, it emits a warning and does nothing.
    """
    if platform.system() != "Linux":
        warnings.warn(
            "Warning: Thread pinning is only supported on Linux. "
            "Performance may suffer\n"
        )
        return
    try:
        allowed_cores = os.sched_getaffinity(0)
        if not allowed_cores:
            warnings.warn(
                "Warning: No cores found in sched_getaffinity(0). "
                "Not pinning.\n"
            )
            return
        chosen_core = random.choice(list(allowed_cores))
        tid = threading.get_native_id()
        os.sched_setaffinity(tid, {chosen_core})
    except (AttributeError, NotImplementedError, PermissionError) as e:
        warnings.warn(f"Warning: Could not pin thread to a single CPU: {e}\n")
    except Exception as ex:
        warnings.warn(f"Warning: Unexpected error pinning thread to single CPU: {ex}\n")

def get_ipython():
    """
    Attempt to import and return IPython's get_ipython() if available.
    """
    try:
        from IPython.core.getipython import get_ipython # Corrected import path
        return get_ipython()
    except ImportError:
        return None

def is_qt_event_loop_running() -> bool:
    """
    Check if a Qt event loop is active in IPython.
    """
    ip = get_ipython()
    return bool(ip and getattr(ip, "active_eventloop", None) == "qt")

def is_running_inside_ipython() -> bool:
    """
    Check if the current environment is an IPython shell.
    """
    return get_ipython() is not None

def infer_dec_stage(fs: float) -> int:
    """
    Estimate an integer decimation stage from a measured sample rate.
    """
    if fs < 1.0:
        return 0
    ratio = BASE_SAMPLING / fs
    dec_approx = np.log2(ratio) if ratio > 0 else 0
    dec_rounded = int(round(dec_approx))
    return max(0, min(15, dec_rounded))

def parse_channels_multich(txt: str) -> List[List[int]]:
    """
    Parse a comma-separated string of channel specifications, supporting '&'
    to group multiple channels on a single row.
    """
    out = []
    for token in txt.split(","):
        token = token.strip()
        if not token:
            continue
        if "&" in token:
            subs = token.split("&")
            group = []
            for sub in subs:
                sub = sub.strip()
                if sub.isdigit():
                    c = int(sub)
                    # streamer.LONG_PACKET_CHANNELS is available from rfmux.streamer
                    if 1 <= c <= streamer.LONG_PACKET_CHANNELS:
                        group.append(c)
            if group:
                out.append(group)
        else:
            if token.isdigit():
                c = int(token)
                if 1 <= c <= streamer.LONG_PACKET_CHANNELS:
                    out.append([c])
    if not out:
        return [[1]]
    return out

def mode_title(mode: str) -> str:
    """
    Provide a more user-friendly label for each plot mode.
    """
    mode_titles = {
        "T": "Timestream", "IQ": "IQ", "F": "Raw FFT",
        "S": "Single Sideband PSD", "D": "Dual Sideband PSD", "NA": "Network Analysis"
    }
    return mode_titles.get(mode, mode)

# ───────────────────────── Unit Conversion ─────────────────────────
class UnitConverter:
    """
    Utility class for converting between different units.
    """
    @staticmethod
    def normalize_to_dbm(normalized_amplitude: float, dac_scale_dbm: float, resistance: float = 50.0) -> float:
        if normalized_amplitude <= 0: return -np.inf
        power_max_mw = 10**(dac_scale_dbm/10)
        power_max_w = power_max_mw / 1000
        v_rms_max = np.sqrt(power_max_w * resistance)
        v_peak_max = v_rms_max * np.sqrt(2.0)
        v_peak = normalized_amplitude * v_peak_max
        v_rms = v_peak / np.sqrt(2.0)
        power_w = v_rms**2 / resistance
        power_mw = power_w * 1000
        return 10 * np.log10(power_mw)

    @staticmethod
    def dbm_to_normalize(dbm: float, dac_scale_dbm: float, resistance: float = 50.0) -> float:
        power_mw = 10**(dbm/10)
        power_w = power_mw / 1000
        v_rms = np.sqrt(power_w * resistance)
        v_peak = v_rms * np.sqrt(2.0)
        power_max_mw = 10**(dac_scale_dbm/10)
        power_max_w = power_max_mw / 1000
        v_rms_max = np.sqrt(power_max_w * resistance)
        v_peak_max = v_rms_max * np.sqrt(2.0)
        return v_peak / v_peak_max

    @staticmethod
    def convert_amplitude(amps: np.ndarray, iq_data: np.ndarray, unit_mode: str = None, 
                          current_mode: str = "counts", normalize: bool = False) -> np.ndarray:
        mode_to_use = unit_mode if unit_mode is not None else current_mode # Renamed mode
        if mode_to_use == "counts": result = amps.copy()
        elif mode_to_use == "volts": result = convert_roc_to_volts(amps) # from rfmux.core.transferfunctions
        elif mode_to_use == "dbm": result = convert_roc_to_dbm(amps)   # from rfmux.core.transferfunctions
        else: result = amps.copy()
            
        if normalize and len(result) > 0:
            ref_val = result[0]
            if mode_to_use == "dbm":
                if np.isfinite(ref_val): result = result - ref_val
            else:
                if ref_val != 0 and np.isfinite(ref_val): result = result / ref_val
        return result

# ───────────────────────── Lock‑Free Ring Buffer ─────────────────────────
class Circular:
    def __init__(self, size: int, dtype=float) -> None:
        self.N = size; self.buf = np.zeros(size * 2, dtype=dtype)
        self.ptr = 0; self.count = 0
    def add(self, value):
        self.buf[self.ptr] = value; self.buf[self.ptr + self.N] = value
        self.ptr = (self.ptr + 1) % self.N; self.count = min(self.count + 1, self.N)
    def data(self) -> np.ndarray:
        return self.buf[: self.count] if self.count < self.N else self.buf[self.ptr : self.ptr + self.N]

# ───────────────────────── Custom Plot Controls ─────────────────────────
class ClickableViewBox(pg.ViewBox):
    # Signal to emit the mouse event on double click, allowing connected slots to accept it.
    doubleClickedEvent = pyqtSignal(object)
    # Declare attributes that are dynamically assigned elsewhere to satisfy Pylance
    parent_window: Optional[QtWidgets.QWidget] = None
    module_id: Optional[int] = None
    plot_role: Optional[str] = None

    def __init__(self, *args, **kwargs):
        super().__init__(*args, **kwargs)
        self.setMouseMode(pg.ViewBox.RectMode)

    def enableZoomBoxMode(self, enable=True):
        self.setMouseMode(pg.ViewBox.RectMode if enable else pg.ViewBox.PanMode)

    def mouseDoubleClickEvent(self, event: Optional[QtWidgets.QGraphicsSceneMouseEvent]): # Matched base class type hint
        if event is None: # Handle None case if event can be None
            super().mouseDoubleClickEvent(event)
            return
            
        window = getattr(self, 'parent_window', None)
        log_x, log_y = self.state["logMode"]
        # scenePos() is from the event 'event', map it to view coordinates
        pt_view = self.mapSceneToView(event.scenePos()) 
        x_val = 10 ** pt_view.x() if log_x else pt_view.x()
        y_val = 10 ** pt_view.y() if log_y else pt_view.y() # y_val needed for QMessageBox

        # 1. Handle window-specific modes first (e.g., add_subtract_mode for NetworkAnalysisWindow)
        if window and getattr(window, 'add_subtract_mode', False):
            freq = x_val
            # module_id should be set on the ViewBox instance by its parent window if needed
            module_id_to_use = getattr(self, 'module_id', None)
            # Fallback for NetworkAnalysisWindow if module_id isn't directly on ViewBox,
            # but NetworkAnalysisWindow itself has an active_module_for_dac.
            if module_id_to_use is None and hasattr(window, 'active_module_for_dac'):
                 module_id_to_use = window.active_module_for_dac
            
            # Original logic for add/remove: Right-click or Shift+Left-click for remove
            if event.button() == QtCore.Qt.MouseButton.RightButton or \
               (event.button() == QtCore.Qt.MouseButton.LeftButton and event.modifiers() & QtCore.Qt.KeyboardModifier.ShiftModifier):
                if hasattr(window, '_remove_resonance'):
                     window._remove_resonance(module_id_to_use, freq)
                event.accept()
                return
            elif event.button() == QtCore.Qt.MouseButton.LeftButton: # Normal left click for add
                if hasattr(window, '_add_resonance'):
                    window._add_resonance(module_id_to_use, freq)
                event.accept()
                return
        
        # 2. Emit the generic doubleClickedEvent signal.
        #    This is intended for features like the Detector Digest in MultisweepWindow.
        if event.button() == QtCore.Qt.MouseButton.LeftButton:
            self.doubleClickedEvent.emit(event) # Pass the original event object
            if event.isAccepted():
                # If a slot connected to doubleClickedEvent accepted the event,
                # we assume it's fully handled.
                return

        # 3. Default behavior for left double-click: show coordinates QMessageBox
        #    This executes if not in add_subtract_mode and no slot accepted doubleClickedEvent.
        if event.button() == QtCore.Qt.MouseButton.LeftButton and not event.isAccepted():
            plot_item = self.parentItem()
            x_label_text = y_label_text = "" # Renamed to avoid conflict with x_val, y_val
            if isinstance(plot_item, pg.PlotItem):
                x_axis = plot_item.getAxis("bottom"); y_axis = plot_item.getAxis("left")
                if x_axis and x_axis.label: x_label_text = x_axis.label.toPlainText().strip()
                if y_axis and y_axis.label: y_label_text = y_axis.label.toPlainText().strip()
            x_label_text = x_label_text or "X"; y_label_text = y_label_text or "Y"
            
            parent_widget = None
            current_scene = self.scene() # Store scene in a variable
            if current_scene and current_scene.views(): # Ensure scene and views exist
                parent_widget = current_scene.views()[0].window()

            if parent_widget: # Only show if we have a valid parent widget
                box = QtWidgets.QMessageBox(parent_widget)
                box.setWindowTitle("Coordinates")
                box.setText(f"{y_label_text}: {y_val:.6g}\n{x_label_text}: {x_val:.6g}")
                box.setStandardButtons(QtWidgets.QMessageBox.StandardButton.Close)
                box.setAttribute(QtCore.Qt.WidgetAttribute.WA_DeleteOnClose)
                box.show()
            event.accept() # Accept the event after showing the message box
            return

        # 4. If not a left button double click and not handled by any of the above,
        #    pass to superclass for any other default ViewBox handling.
        if not event.isAccepted():
            super().mouseDoubleClickEvent(event)<|MERGE_RESOLUTION|>--- conflicted
+++ resolved
@@ -93,11 +93,7 @@
 # Default linspace settings for amplitude sweeps
 DEFAULT_AMP_START = 0.001  # Default start for amplitude linspace
 DEFAULT_AMP_STOP = 0.01     # Default stop for amplitude linspace
-<<<<<<< HEAD
-DEFAULT_AMP_ITERATIONS = 1  # Default number of iterations for linspace
-=======
 DEFAULT_AMP_ITERATIONS = 3  # Default number of iterations for linspace
->>>>>>> 829f5d3a
 
 # Multisweep defaults
 MULTISWEEP_DEFAULT_AMPLITUDE = DEFAULT_AMPLITUDE  # Same as network analysis default
