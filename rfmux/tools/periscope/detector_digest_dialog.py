"""Window for displaying a detailed digest of a single detector resonance."""

import numpy as np
import pyqtgraph as pg
from PyQt6 import QtCore, QtWidgets, QtGui

from .utils import (
    ClickableViewBox, UnitConverter, LINE_WIDTH,
    IQ_COLORS, SCATTER_COLORS, DISTINCT_PLOT_COLORS, COLORMAP_CHOICES,
    UPWARD_SWEEP_STYLE, DOWNWARD_SWEEP_STYLE, FITTING_COLORS
)
from rfmux.core.transferfunctions import convert_roc_to_volts, convert_roc_to_dbm

class DetectorDigestWindow(QtWidgets.QMainWindow):
    """
    A window that displays a detailed "digest" of a single detector resonance,
    including three plots: Sweep (vs freq.), Sweep (IQ plane), Bias amplitude optimization,
    and a panel for fitting results.
    """
    def __init__(self, parent: QtWidgets.QWidget = None,
                 resonance_data_for_digest: dict = None, # {amp_raw_direction_key: {'data': sweep_data_dict, 'actual_cf_hz': float, 'direction': str, 'amplitude': float}}
                 detector_id: int = -1,
                 resonance_frequency_ghz: float = 0.0,
                 dac_scales: dict = None, # {module_id: scale_dbm}
                 zoom_box_mode: bool = True,
                 target_module: int = None,
                 normalize_plot3: bool = False, 
                 dark_mode: bool = False,
                 all_detectors_data: dict = None,  
                 initial_detector_idx: int = None,
                 noise_data = None,
                 spectrum_data = None,
                 debug_noise_data = None,
                 debug_phase_data = None,
                 debug = False): 
        super().__init__(parent)
        self.resonance_data_for_digest = resonance_data_for_digest or {} 
        self.detector_id = detector_id
        self.resonance_frequency_ghz_title = resonance_frequency_ghz 
        self.dac_scales = dac_scales or {}
        self.zoom_box_mode = zoom_box_mode
        self.target_module = target_module
        self.normalize_plot3 = normalize_plot3
        self.dark_mode = dark_mode 
        self.parent_window = parent

        self.current_detector = self.detector_id

        self.noise_tab_avail = False
<<<<<<< HEAD
=======
        
        # Set default reference mode (will be updated if spectrum_data exists)
        self.reference = "absolute"
>>>>>>> 9afcce45
        
        # Navigation support
        self.all_detectors_data = all_detectors_data or {}
        self.detector_indices = sorted(self.all_detectors_data.keys()) if self.all_detectors_data else []
        self.current_detector_index_in_list = 0  # Index in detector_indices list
        
        # If we have multiple detectors, find the initial one
        if self.detector_indices and initial_detector_idx is not None:
            try:
                self.current_detector_index_in_list = self.detector_indices.index(initial_detector_idx)
            except ValueError:
                self.current_detector_index_in_list = 0

        self.active_amplitude_raw_key = None # Stores the key like "amp_val:direction"
        self.active_sweep_info = None 
        self.active_sweep_data = None 
        self.current_plot_offset_hz = None 
        
        self.noise_data = noise_data
        self.noise_i_data = None
        self.noise_q_data = None

        #### Noise spectrum Tab #####
        self.tabs = None
        self.digest_page = None
        self.mean_subtract_enabled = False

        self.spectrum_data = spectrum_data

        ### Data products for plotting ####
        if self.spectrum_data:
            self.noise_tab_avail = True
            self.single_psd_i = self.spectrum_data['single_psd_i'][self.detector_id - 1]
            self.single_psd_q = self.spectrum_data['single_psd_q'][self.detector_id - 1]
            self.tod_i = self.spectrum_data['I'][self.detector_id - 1]
            self.tod_q = self.spectrum_data['Q'][self.detector_id - 1]
            self.reference = self.spectrum_data['reference']
        else:
            self.noise_tab_avail = False ### You can't access noise tab if no noise data was collected
        
        #### Extra debugging step ####
        self.debug = debug

        if self.debug:
            self.full_debug = debug_noise_data
            self.debug_noise = self.full_debug[self.detector_id]
            self.phase_debug = debug_phase_data
        
        if self.noise_data is not None:
            self.noise_i_data = self.noise_data.i[self.detector_id-1]
            self.noise_q_data = self.noise_data.q[self.detector_id-1]


        if self.resonance_data_for_digest:
            try:
                sorted_keys = sorted(
                    self.resonance_data_for_digest.keys(),
                    key=lambda k: float(k.split(":")[0]) 
                )
                if sorted_keys:
                    self.active_amplitude_raw_key = sorted_keys[0]
                    self.active_sweep_info = self.resonance_data_for_digest[self.active_amplitude_raw_key]
                    self.active_sweep_data = self.active_sweep_info['data']
                    self.current_plot_offset_hz = self.active_sweep_info['actual_cf_hz']
            except (ValueError, IndexError, KeyError) as e: # Added KeyError
                print(f"Error selecting default sweep: {e}. Keys: {list(self.resonance_data_for_digest.keys())}")
                if self.resonance_data_for_digest: 
                    try: # More robust fallback
                        first_key = next(iter(self.resonance_data_for_digest))
                        self.active_amplitude_raw_key = first_key
                        self.active_sweep_info = self.resonance_data_for_digest[self.active_amplitude_raw_key]
                        self.active_sweep_data = self.active_sweep_info['data']
                        self.current_plot_offset_hz = self.active_sweep_info.get('actual_cf_hz', self.resonance_frequency_ghz_title * 1e9)
                    except Exception as fallback_e:
                         print(f"Critical error in fallback default sweep selection: {fallback_e}")


        if self.current_plot_offset_hz is None: 
             self.current_plot_offset_hz = self.resonance_frequency_ghz_title * 1e9

        self._setup_ui()
        self._update_plots()

        self.setWindowTitle(f"Detector Digest: Detector {self.detector_id}  ({self.resonance_frequency_ghz_title*1e3:.6f} MHz)")
        self.setWindowFlags(QtCore.Qt.WindowType.Window)
        self.resize(1200, 800) # Increased size to accommodate tables properly

    
    def _setup_ui(self):
        """Sets up the UI layout with plots, fitting, and noise information panel."""
        # Root central widget
        central_widget = QtWidgets.QWidget()
        self.setCentralWidget(central_widget)
    
        outer_layout = QtWidgets.QVBoxLayout(central_widget)
        outer_layout.setContentsMargins(0, 0, 0, 0)
    
        # Tabs
        self.tabs = QtWidgets.QTabWidget()
        outer_layout.addWidget(self.tabs)
    
        # ---- Tab 1: existing Digest/Fit UI ----
        self.digest_page = self._build_digest_tab()
        self.tabs.addTab(self.digest_page, "Fit")
    
        # ---- Tab 2: Noise UI ----
        self.noise_tab = self._build_noise_tab()
        self.tabs.addTab(self.noise_tab, "Noise")
        noise_tab_index = self.tabs.indexOf(self.noise_tab)
        self.tabs.setTabEnabled(noise_tab_index, self.noise_tab_avail)
    
        # --- Optional: connect tab change ---
        self.tabs.currentChanged.connect(self._on_tab_changed if hasattr(self, "_on_tab_changed") else lambda _: None)
    
        # --- Apply theme + finish ---
        self.apply_theme(self.dark_mode)
        self._update_plots()
    
        # Window configuration
        self.setWindowTitle(f"Detector Digest: Detector {self.detector_id}  ({self.resonance_frequency_ghz_title*1e3:.6f} MHz)")
        self.setWindowFlags(QtCore.Qt.WindowType.Window)
        self.resize(1200, 800)


    def _on_tab_changed(self, index: int):
        """Handle switching between tabs (Fit and Noise)."""
        if not hasattr(self, "tabs"):
            return
    
        current_tab_name = self.tabs.tabText(index)
    
        # --- When switched to the Fit (Digest) tab ---
        if current_tab_name == "Fit":
            return
    
        # --- When switched to the Noise tab ---
        if current_tab_name == "Noise":
            # Update title and count to match the current detector
            if hasattr(self, "title_label_noise"):
                title_text = f"Detector {self.detector_id} ({self.resonance_frequency_ghz_title * 1e3:.6f} MHz)"
                self.title_label_noise.setText(title_text)
    
            if hasattr(self, "detector_count_label_noise") and self.detector_indices:
                count_text = f"({self.current_detector_index_in_list + 1} of {len(self.detector_indices)})"
                self.detector_count_label_noise.setText(count_text)


            multiple_detectors = len(self.detector_indices) > 1
            if hasattr(self, "prev_button_noise"):
                self.prev_button_noise.setEnabled(multiple_detectors)
            if hasattr(self, "next_button_noise"):
                self.next_button_noise.setEnabled(multiple_detectors)
    
            # If you later add noise plotting logic, you can enable this:
            if hasattr(self, "_update_noise_plots"):
                self._update_noise_plots()
    
            # For now, do nothing else — this is just a layout switch.
            return

    
    def _build_digest_tab(self):
        """Sets up the UI layout with plots and fitting information panel."""
        page = QtWidgets.QWidget()
        
        # Main vertical layout for the entire window content
        outer_layout = QtWidgets.QVBoxLayout(page)
        outer_layout.setContentsMargins(0, 0, 0, 0)  # Remove margins for cleaner look
        
        # Set the background color of the dialog based on dark mode
        bg_color_hex = "#1C1C1C" if self.dark_mode else "#FFFFFF" # Hex for stylesheet
        page.setStyleSheet(f"QWidget {{ background-color: {bg_color_hex}; }}") # Apply to QWidget base
        
        # Create main splitter for resizable panes
        self.main_splitter = QtWidgets.QSplitter(QtCore.Qt.Orientation.Vertical)
        
        # Create top widget for navigation and plots
        top_widget = QtWidgets.QWidget()
        top_layout = QtWidgets.QVBoxLayout(top_widget)
        top_layout.setContentsMargins(5, 5, 5, 0)  # Small margins for the top section
        
        # Create navigation header with title and buttons
        nav_widget = QtWidgets.QWidget()
        nav_layout = QtWidgets.QHBoxLayout(nav_widget)
        nav_layout.setContentsMargins(0, 0, 0, 0)
        
        title_color_str = "white" if self.dark_mode else "black"
        
        # Previous button
        self.prev_button = QtWidgets.QPushButton("◀ Previous")
        self.prev_button.clicked.connect(self._navigate_previous)
        self.prev_button.setEnabled(len(self.detector_indices) > 1)
        nav_layout.addWidget(self.prev_button)
        
        # Title in the center
        title_text = f"Detector {self.detector_id} ({self.resonance_frequency_ghz_title*1e3:.6f} MHz)"
        self.title_label = QtWidgets.QLabel(title_text)
        self.title_label.setAlignment(QtCore.Qt.AlignmentFlag.AlignCenter)
        font = self.title_label.font()
        font.setPointSize(font.pointSize() + 2); font.setBold(False) 
        self.title_label.setFont(font)
        self.title_label.setStyleSheet(f"QLabel {{ margin-bottom: 10px; color: {title_color_str}; background-color: transparent; }}")
        nav_layout.addWidget(self.title_label, 1)  # Stretch factor 1 to center
        
        # Next button
        self.next_button = QtWidgets.QPushButton("Next ▶")
        self.next_button.clicked.connect(self._navigate_next)
        self.next_button.setEnabled(len(self.detector_indices) > 1)
        nav_layout.addWidget(self.next_button)

        self.refresh_noise_button = QtWidgets.QPushButton("Check Noise")
        self.refresh_noise_button.setStyleSheet("background-color: #ffcccc; color: black;")
        self.refresh_noise_button.clicked.connect(self._refresh_noise_samps)
        self.refresh_noise_button.setToolTip("Captures 100 I,Q points for each detector and over-plots them on the I,Q plot in the detector digest windows. Used to conveniently re-assess detector state.")
        self.refresh_noise_button.setEnabled(len(self.detector_indices) > 1)
        nav_layout.addWidget(self.refresh_noise_button)
        
        # Add detector count label
        detector_count_text = ""
        if self.detector_indices:
            detector_count_text = f"({self.current_detector_index_in_list + 1} of {len(self.detector_indices)})"
        self.detector_count_label = QtWidgets.QLabel(detector_count_text)
        self.detector_count_label.setStyleSheet(f"QLabel {{ color: {title_color_str}; background-color: transparent; }}")
        nav_layout.addWidget(self.detector_count_label)
        
        # Add trace navigation hint
        trace_hint_text = "↑↓ to switch traces" if self.resonance_data_for_digest and len(self.resonance_data_for_digest) > 1 else ""
        self.trace_hint_label = QtWidgets.QLabel(trace_hint_text)
        self.trace_hint_label.setStyleSheet(f"QLabel {{ color: {title_color_str}; background-color: transparent; font-size: 10pt; }}")
        nav_layout.addWidget(self.trace_hint_label)
        
        top_layout.addWidget(nav_widget)
        
        plots_layout = QtWidgets.QHBoxLayout()
        plot_bg_color, plot_pen_color = ("k", "w") if self.dark_mode else ("w", "k")

        # Plot 1: Sweep (vs freq.)
        vb1 = ClickableViewBox(); vb1.parent_window = self
        self.plot1_sweep_vs_freq = pg.PlotWidget(viewBox=vb1, name="SweepVsFreq")
        self.plot1_sweep_vs_freq.setLabel('left', "Amplitude", units="V") 
        self.plot1_sweep_vs_freq.setLabel('bottom', "f - f_bias", units="Hz") 
        self.plot1_sweep_vs_freq.showGrid(x=True, y=True, alpha=0.3)
        self.plot1_legend = self.plot1_sweep_vs_freq.addLegend(offset=(30,10), labelTextColor=plot_pen_color)
        # Set smaller font for legend
        self.plot1_legend.setLabelTextSize('8pt')
        plots_layout.addWidget(self.plot1_sweep_vs_freq)

        # Plot 2: Sweep (IQ plane)
        vb2 = ClickableViewBox(); vb2.parent_window = self
        self.plot2_iq_plane = pg.PlotWidget(viewBox=vb2, name="SweepIQPlane")
        self.plot2_iq_plane.setLabel('left', "Q", units="V") 
        self.plot2_iq_plane.setLabel('bottom', "I", units="V") 
        self.plot2_iq_plane.setAspectLocked(True)
        self.plot2_iq_plane.showGrid(x=True, y=True, alpha=0.3)
        self.plot2_legend = self.plot2_iq_plane.addLegend(offset=(30,10), labelTextColor=plot_pen_color)
        # Set smaller font for legend
        self.plot2_legend.setLabelTextSize('8pt')
        plots_layout.addWidget(self.plot2_iq_plane)

        # Plot 3: Bias amplitude optimization
        vb3 = ClickableViewBox(); vb3.parent_window = self
        self.plot3_bias_opt = pg.PlotWidget(viewBox=vb3, name="BiasOpt")
        self.plot3_bias_opt.setLabel('left', "|S21|", units="dB")
        self.plot3_bias_opt.setLabel('bottom', "f - f_bias", units="Hz") 
        self.plot3_bias_opt.showGrid(x=True, y=True, alpha=0.3)
        self.plot3_legend = self.plot3_bias_opt.addLegend(offset=(30,10), labelTextColor=plot_pen_color)
        # Set smaller font for legend
        self.plot3_legend.setLabelTextSize('8pt')
        plots_layout.addWidget(self.plot3_bias_opt)
        vb3.doubleClickedEvent.connect(self._handle_plot3_double_click)
        
        top_layout.addLayout(plots_layout)  # Add plots to top widget

        # Add top widget to splitter
        self.main_splitter.addWidget(top_widget)
        
        # Fitting Information Panel
        self.fitting_info_group = QtWidgets.QGroupBox("Fitting Results")
        self.fitting_info_group.setStyleSheet(f"QGroupBox {{ color: {title_color_str}; border: 1px solid {title_color_str}; margin-top: 0.5em;}} QGroupBox::title {{ subcontrol-origin: margin; left: 10px; padding: 0 3px 0 3px; }}")
        fitting_info_main_layout = QtWidgets.QHBoxLayout(self.fitting_info_group)

        # Column 1: Skewed Fit
        skewed_fit_group = QtWidgets.QGroupBox("Skewed Lorentzian Fit")
        skewed_fit_group.setStyleSheet(f"QGroupBox {{ color: {title_color_str}; border: none;}}")
        skewed_fit_layout = QtWidgets.QVBoxLayout(skewed_fit_group)
        
        # Create table for skewed fit
        self.skewed_table = QtWidgets.QTableWidget()
        self.skewed_table.setColumnCount(3)
        self.skewed_table.setHorizontalHeaderLabels(["Parameter", "Value", "Description"])
        self.skewed_table.horizontalHeader().setStretchLastSection(True)
        self.skewed_table.verticalHeader().setVisible(False)
        self.skewed_table.setAlternatingRowColors(True)
        self.skewed_table.setSelectionMode(QtWidgets.QAbstractItemView.SelectionMode.NoSelection)
        self.skewed_table.setEditTriggers(QtWidgets.QAbstractItemView.EditTrigger.NoEditTriggers)
        
        # Set smaller font for table
        table_font = self.skewed_table.font()
        table_font.setPointSize(table_font.pointSize())
        self.skewed_table.setFont(table_font)
        self.skewed_table.horizontalHeader().setFont(table_font)
        self.skewed_table.verticalHeader().setDefaultSectionSize(20)  # Smaller row height
        
        # Set column widths
        self.skewed_table.setColumnWidth(0, 80)
        self.skewed_table.setColumnWidth(1, 100)
        
        # Initialize rows for skewed fit
        self._init_skewed_table_rows()
        
        skewed_fit_layout.addWidget(self.skewed_table)
        fitting_info_main_layout.addWidget(skewed_fit_group)

        # Column 2: Nonlinear Fit
        nl_fit_group = QtWidgets.QGroupBox("Nonlinear Fit")
        nl_fit_group.setStyleSheet(f"QGroupBox {{ color: {title_color_str}; border: none;}}")
        nl_fit_layout = QtWidgets.QVBoxLayout(nl_fit_group)
        
        # Create table for nonlinear fit
        self.nl_table = QtWidgets.QTableWidget()
        self.nl_table.setColumnCount(3)
        self.nl_table.setHorizontalHeaderLabels(["Parameter", "Value", "Description"])
        self.nl_table.horizontalHeader().setStretchLastSection(True)
        self.nl_table.verticalHeader().setVisible(False)
        self.nl_table.setAlternatingRowColors(True)
        self.nl_table.setSelectionMode(QtWidgets.QAbstractItemView.SelectionMode.NoSelection)
        self.nl_table.setEditTriggers(QtWidgets.QAbstractItemView.EditTrigger.NoEditTriggers)
        
        # Set smaller font for table
        table_font = self.nl_table.font()
        table_font.setPointSize(table_font.pointSize())
        self.nl_table.setFont(table_font)
        self.nl_table.horizontalHeader().setFont(table_font)
        self.nl_table.verticalHeader().setDefaultSectionSize(20)  # Smaller row height
        
        # Set column widths
        self.nl_table.setColumnWidth(0, 80)
        self.nl_table.setColumnWidth(1, 100)
        
        # Initialize rows for nonlinear fit
        self._init_nl_table_rows()
        
        nl_fit_layout.addWidget(self.nl_table)
        fitting_info_main_layout.addWidget(nl_fit_group)
        
        # Add fitting info group to splitter
        self.main_splitter.addWidget(self.fitting_info_group)
        
        # Configure splitter
        self.main_splitter.setSizes([600, 400])  # 60% plots, 40% tables
        self.main_splitter.setChildrenCollapsible(False)
        self.main_splitter.setHandleWidth(5)
        
        # Add splitter to main layout
        outer_layout.addWidget(self.main_splitter)

        self._apply_zoom_box_mode_to_all()
        self.apply_theme(self.dark_mode)

        return page


    def _build_noise_tab(self):
        """Builds the Noise tab."""
        page = QtWidgets.QWidget()
        layout = QtWidgets.QVBoxLayout(page)
        layout.setContentsMargins(5, 5, 5, 5)

        bg_color_hex = "#1C1C1C" if self.dark_mode else "#FFFFFF" # Hex for stylesheet
        page.setStyleSheet(f"QWidget {{ background-color: {bg_color_hex}; }}") # Apply to QWidget base
    
        title_color_str = "white" if self.dark_mode else "black"
        plot_bg_color, plot_pen_color = ("k", "w") if self.dark_mode else ("w", "k")
    
        # --- Navigation Bar (same as Digest tab) ---
        nav_widget = QtWidgets.QWidget()
        nav_layout = QtWidgets.QHBoxLayout(nav_widget)
        nav_layout.setContentsMargins(0, 0, 0, 0)

        #### Mean enabled ######
        checkbox_widget = QtWidgets.QWidget()
        checkbox_layout = QtWidgets.QHBoxLayout(checkbox_widget)
        checkbox_layout.setContentsMargins(5, 0, 5, 0)
        
        self.mean_subtract_checkbox = QtWidgets.QCheckBox("Mean Subtracted")
        self.mean_subtract_checkbox.setToolTip("If checked, TOD data will have its mean subtracted before plotting.")
        self.mean_subtract_checkbox.stateChanged.connect(self._toggle_mean_subtraction)
        
        checkbox_layout.addStretch()
        checkbox_layout.addWidget(self.mean_subtract_checkbox)
        checkbox_layout.addStretch()
        
        layout.addWidget(checkbox_widget)

        ##### Buttons #####
    
        self.prev_button_noise = QtWidgets.QPushButton("◀ Previous")
        self.prev_button_noise.clicked.connect(self._navigate_previous)
        self.prev_button_noise.setEnabled(len(self.detector_indices) > 1)
        nav_layout.addWidget(self.prev_button_noise)
    
        title_text = f"Detector {self.detector_id} ({self.resonance_frequency_ghz_title*1e3:.6f} MHz)"
        self.title_label_noise = QtWidgets.QLabel(title_text)
        self.title_label_noise.setAlignment(QtCore.Qt.AlignmentFlag.AlignCenter)
        font = self.title_label_noise.font()
        font.setPointSize(font.pointSize() + 2)
        self.title_label_noise.setFont(font)
        self.title_label_noise.setStyleSheet(f"QLabel {{ color: {title_color_str}; background-color: transparent; }}")
        nav_layout.addWidget(self.title_label_noise, 1)
    
        self.next_button_noise = QtWidgets.QPushButton("Next ▶")
        self.next_button_noise.clicked.connect(self._navigate_next)
        self.next_button_noise.setEnabled(len(self.detector_indices) > 1)
        nav_layout.addWidget(self.next_button_noise)
    
        detector_count_text = f"({self.current_detector_index_in_list + 1} of {len(self.detector_indices)})" if self.detector_indices else ""
        self.detector_count_label_noise = QtWidgets.QLabel(detector_count_text)
        self.detector_count_label_noise.setStyleSheet(f"QLabel {{ color: {title_color_str}; background-color: transparent; }}")
        nav_layout.addWidget(self.detector_count_label_noise)
    
        layout.addWidget(nav_widget)
    
        # --- Splitter with Two Empty Plots ---
        splitter = QtWidgets.QSplitter(QtCore.Qt.Orientation.Vertical)
        # plot_bg_color, plot_pen_color = ("k", "w") if self.dark_mode else ("w", "k")
    
        # Time vs Magnitude plot
        vb_time = ClickableViewBox(); vb_time.parent_window = self
        self.plot_time_vs_mag = pg.PlotWidget(viewBox=vb_time, name="TimeVsAmplitude")
        self.plot_time_vs_mag.setBackground(plot_bg_color)
        self.plot_time_vs_mag.setLabel('left', "Amplitude", units="V")
        self.plot_time_vs_mag.setLabel('bottom', "Time", units="s")
        self.plot_time_vs_mag.showGrid(x=True, y=True, alpha=0.3)
        self.plot_time_vs_mag.setTitle("TOD", color=plot_pen_color)
        self.plot_time_vs_mag.addLegend(offset = (30, 10), labelTextColor=plot_pen_color)
        splitter.addWidget(self.plot_time_vs_mag)
    
        # Noise Spectrum plot
        vb_spec = ClickableViewBox(); vb_spec.parent_window = self
        self.plot_noise_spectrum = pg.PlotWidget(viewBox=vb_spec, name="NoiseSpectrum")
        self.plot_noise_spectrum.setBackground(plot_bg_color)
        if self.reference == "relative":
            self.plot_noise_spectrum.setLabel('left', "Amplitude", units="dBc/Hz")
        else:
            self.plot_noise_spectrum.setLabel('left', "Amplitude", units="dBm/Hz")
        self.plot_noise_spectrum.setLabel('bottom', "Frequency", units="Hz")
        self.plot_noise_spectrum.showGrid(x=True, y=True, alpha=0.3)
        # self.plot_noise_spectrum.setLogMode(x=True, y=False)
        self.plot_noise_spectrum.setTitle("Noise Spectrum", color=plot_pen_color)
        self.plot_noise_spectrum.addLegend(offset = (30, 10), labelTextColor=plot_pen_color)
        splitter.addWidget(self.plot_noise_spectrum)
    
        splitter.setSizes([400, 400])
        layout.addWidget(splitter)
        self.apply_theme(self.dark_mode)

    
        return page

    def _refresh_noise_samps(self):
        self.current_detector = self.detector_id
        self.refresh_noise_button.setEnabled(False)
        self.noise_data = self.parent()._take_noise_samps()
        self.noise_i_data = self.noise_data.i[self.current_detector - 1]
        self.noise_q_data = self.noise_data.q[self.current_detector - 1]
        self.refresh_noise_button.setEnabled(True)
        self._update_plots()
    
    
    def _init_skewed_table_rows(self):
        """Initialize the rows for the skewed fit table."""
        params = [
            ("Status", "", "Fit convergence status"),
            ("fr", "MHz", "Resonance frequency"),
            ("Qr", "", "Total quality factor (typical: 1e3-1e6)"),
            ("Qc", "", "Coupling quality factor (typical: 1e3-1e7)"),
            ("Qi", "", "Internal quality factor (typical: 1e4-1e7)"),
            ("Bifurcation", "", "Bifurcation status (from nonlinear fit)")
        ]
        
        self.skewed_table.setRowCount(len(params))
        for i, (param, unit, desc) in enumerate(params):
            # Parameter name
            self.skewed_table.setItem(i, 0, QtWidgets.QTableWidgetItem(f"{param} ({unit})" if unit else param))
            # Value (will be updated later)
            self.skewed_table.setItem(i, 1, QtWidgets.QTableWidgetItem("N/A"))
            # Description
            self.skewed_table.setItem(i, 2, QtWidgets.QTableWidgetItem(desc))
    
    def _init_nl_table_rows(self):
        """Initialize the rows for the nonlinear fit table."""
        params = [
            ("Status", "", "Fit convergence status"),
            ("fr_nl", "MHz", "Nonlinear resonance frequency"),
            ("Qr_nl", "", "Total quality factor (typical: 1e3-1e6)"),
            ("Qc_nl", "", "Coupling quality factor (typical: 1e3-1e7)"),
            ("Qi_nl", "", "Internal quality factor (typical: 1e4-1e7)"),
            ("a", "", "Nonlinearity parameter (bifurcation at ~0.77)"),
            ("φ", "deg", "Impedance mismatch phase"),
            ("I0", "", "Complex gain offset (real part)"),
            ("Q0", "", "Complex gain offset (imaginary part)"),
            ("Bifurcation", "", "Bifurcation status")
        ]
        
        self.nl_table.setRowCount(len(params))
        for i, (param, unit, desc) in enumerate(params):
            # Parameter name
            self.nl_table.setItem(i, 0, QtWidgets.QTableWidgetItem(f"{param} ({unit})" if unit else param))
            # Value (will be updated later)
            value_item = QtWidgets.QTableWidgetItem("N/A")
            self.nl_table.setItem(i, 1, value_item)
            # Description
            self.nl_table.setItem(i, 2, QtWidgets.QTableWidgetItem(desc))

    def keyPressEvent(self, event: QtGui.QKeyEvent):
        """Handle keyboard navigation between detectors and traces."""
        if event.key() == QtCore.Qt.Key.Key_Left:
            self._navigate_previous()
        elif event.key() == QtCore.Qt.Key.Key_Right:
            self._navigate_next()
        elif event.key() == QtCore.Qt.Key.Key_Up:
            self._navigate_previous_trace()
        elif event.key() == QtCore.Qt.Key.Key_Down:
            self._navigate_next_trace()
        else:
            super().keyPressEvent(event)
            
    def _toggle_mean_subtraction(self, state):
        """Toggles mean subtraction for TOD data and updates plots."""
        self.mean_subtract_enabled = (state == QtCore.Qt.CheckState.Checked.value)
        self._update_noise_plots()
    
    def _navigate_previous(self):
        """Navigate to the previous detector."""
        if not self.detector_indices or len(self.detector_indices) <= 1:
            return
        
        # Move to previous detector with wraparound
        self.current_detector_index_in_list = (self.current_detector_index_in_list - 1) % len(self.detector_indices)
        self._switch_to_detector(self.detector_indices[self.current_detector_index_in_list])
    
    def _navigate_next(self):
        """Navigate to the next detector."""
        if not self.detector_indices or len(self.detector_indices) <= 1:
            return
        
        # Move to next detector with wraparound
        self.current_detector_index_in_list = (self.current_detector_index_in_list + 1) % len(self.detector_indices)
        self._switch_to_detector(self.detector_indices[self.current_detector_index_in_list])
    
    def _navigate_previous_trace(self):
        """Navigate to the previous amplitude trace."""
        if not self.resonance_data_for_digest or len(self.resonance_data_for_digest) <= 1:
            return
        
        # Get sorted list of amplitude keys
        sorted_keys = sorted(
            self.resonance_data_for_digest.keys(),
            key=lambda k: float(k.split(":")[0])
        )
        
        # Find current index
        try:
            current_idx = sorted_keys.index(self.active_amplitude_raw_key)
            # Move to previous with wraparound
            new_idx = (current_idx - 1) % len(sorted_keys)
            self._switch_to_amplitude_trace(sorted_keys[new_idx])
        except ValueError:
            # If current key not found, select first
            if sorted_keys:
                self._switch_to_amplitude_trace(sorted_keys[0])
    
    def _navigate_next_trace(self):
        """Navigate to the next amplitude trace."""
        if not self.resonance_data_for_digest or len(self.resonance_data_for_digest) <= 1:
            return
        
        # Get sorted list of amplitude keys
        sorted_keys = sorted(
            self.resonance_data_for_digest.keys(),
            key=lambda k: float(k.split(":")[0])
        )
        
        # Find current index
        try:
            current_idx = sorted_keys.index(self.active_amplitude_raw_key)
            # Move to next with wraparound
            new_idx = (current_idx + 1) % len(sorted_keys)
            self._switch_to_amplitude_trace(sorted_keys[new_idx])
        except ValueError:
            # If current key not found, select first
            if sorted_keys:
                self._switch_to_amplitude_trace(sorted_keys[0])
    
    def _switch_to_amplitude_trace(self, amplitude_key: str):
        """Switch to a different amplitude trace."""
        if amplitude_key not in self.resonance_data_for_digest:
            return
        
        self.active_amplitude_raw_key = amplitude_key
        self.active_sweep_info = self.resonance_data_for_digest[amplitude_key]
        self.active_sweep_data = self.active_sweep_info['data']
        self.current_plot_offset_hz = self.active_sweep_info['actual_cf_hz']
        
        # Update trace hint label with current position
        if hasattr(self, 'trace_hint_label'):
            sorted_keys = sorted(
                self.resonance_data_for_digest.keys(),
                key=lambda k: float(k.split(":")[0])
            )
            try:
                current_idx = sorted_keys.index(amplitude_key)
                trace_hint_text = f"Trace {current_idx + 1}/{len(sorted_keys)} (↑↓ to switch)"
                self.trace_hint_label.setText(trace_hint_text)
            except ValueError:
                pass
        
        self._update_plots()
    
    def _switch_to_detector(self, new_detector_id: int):
        """Switch to display a different detector."""
        if new_detector_id not in self.all_detectors_data:
            return
        
        # Update detector-specific data
        detector_data = self.all_detectors_data[new_detector_id]
        self.detector_id = new_detector_id
        self.current_detector = self.detector_id
        self.resonance_data_for_digest = detector_data['resonance_data']
        self.resonance_frequency_ghz_title = detector_data['conceptual_freq_hz'] / 1e9
        
        # Reset active sweep selection
        self.active_amplitude_raw_key = None
        self.active_sweep_info = None
        self.active_sweep_data = None
        self.current_plot_offset_hz = None
        self.noise_i_data = None
        self.noise_q_data = None


        if self.spectrum_data:
            self.noise_tab_avail = True
            self.single_psd_i = self.spectrum_data['single_psd_i'][self.detector_id - 1]
            self.single_psd_q = self.spectrum_data['single_psd_q'][self.detector_id - 1]
            self.tod_i = self.spectrum_data['I'][self.detector_id - 1]
            self.tod_q = self.spectrum_data['Q'][self.detector_id - 1]
            self.reference = self.spectrum_data['reference']
        
        if self.debug:
            self.debug_noise = self.full_debug[self.detector_id]
        # print("For detector", self.detector_id, "the noise is", self.debug_noise)
        
        if self.noise_data is not None:
            self.noise_i_data = self.noise_data.i[self.detector_id-1]
            self.noise_q_data = self.noise_data.q[self.detector_id-1]
        
        # Select the first sweep for this detector
        if self.resonance_data_for_digest:
            try:
                sorted_keys = sorted(
                    self.resonance_data_for_digest.keys(),
                    key=lambda k: float(k.split(":")[0])
                )
                if sorted_keys:
                    self.active_amplitude_raw_key = sorted_keys[0]
                    self.active_sweep_info = self.resonance_data_for_digest[self.active_amplitude_raw_key]
                    self.active_sweep_data = self.active_sweep_info['data']
                    self.current_plot_offset_hz = self.active_sweep_info['actual_cf_hz']
            except (ValueError, IndexError, KeyError) as e:
                print(f"Error selecting default sweep: {e}")
                if self.resonance_data_for_digest:
                    try:
                        first_key = next(iter(self.resonance_data_for_digest))
                        self.active_amplitude_raw_key = first_key
                        self.active_sweep_info = self.resonance_data_for_digest[self.active_amplitude_raw_key]
                        self.active_sweep_data = self.active_sweep_info['data']
                        self.current_plot_offset_hz = self.active_sweep_info.get('actual_cf_hz', self.resonance_frequency_ghz_title * 1e9)
                    except Exception as fallback_e:
                        print(f"Critical error in fallback default sweep selection: {fallback_e}")
        
        if self.current_plot_offset_hz is None:
            self.current_plot_offset_hz = self.resonance_frequency_ghz_title * 1e9
        
        # Update UI elements
        title_text = f"Detector {self.detector_id} ({self.resonance_frequency_ghz_title*1e3:.6f} MHz)"
        self.title_label.setText(title_text)
        self.setWindowTitle(f"Detector Digest: Detector {self.detector_id}  ({self.resonance_frequency_ghz_title*1e3:.6f} MHz)")
        
        # Update detector count label
        if hasattr(self, 'detector_count_label'):
            detector_count_text = f"({self.current_detector_index_in_list + 1} of {len(self.detector_indices)})"
            self.detector_count_label.setText(detector_count_text)
        
        if hasattr(self, "title_label_noise"):
            title_text = f"Detector {self.detector_id} ({self.resonance_frequency_ghz_title * 1e3:.6f} MHz)"
            self.title_label_noise.setText(title_text)

        if hasattr(self, "detector_count_label_noise") and self.detector_indices:
            count_text = f"({self.current_detector_index_in_list + 1} of {len(self.detector_indices)})"
            self.detector_count_label_noise.setText(count_text)
        
        # Redraw plots with new data
        
        self._update_plots()
        if self.spectrum_data:
            self._update_noise_plots()

    def _apply_zoom_box_mode_to_all(self):
        """Applies the current zoom_box_mode state to all plot viewboxes."""
        for plot_widget in [self.plot1_sweep_vs_freq, self.plot2_iq_plane, self.plot3_bias_opt]:
            if plot_widget and isinstance(plot_widget.getViewBox(), ClickableViewBox):
                plot_widget.getViewBox().enableZoomBoxMode(self.zoom_box_mode)

    def _clear_plots(self):
        """Clears all plot items and legends, and resets fitting info tables."""
        for plot_widget, legend_widget in [
            (self.plot1_sweep_vs_freq, self.plot1_legend),
            (self.plot2_iq_plane, self.plot2_legend),
            (self.plot3_bias_opt, self.plot3_legend)
        ]:
            if plot_widget:
                for item in plot_widget.listDataItems(): plot_widget.removeItem(item)
            if legend_widget: legend_widget.clear()
        
        # Reset table values to N/A
        if hasattr(self, 'skewed_table'):
            for row in range(self.skewed_table.rowCount()):
                if self.skewed_table.item(row, 1):
                    self.skewed_table.item(row, 1).setText("N/A")
        if hasattr(self, 'nl_table'):
            for row in range(self.nl_table.rowCount()):
                if self.nl_table.item(row, 1):
                    self.nl_table.item(row, 1).setText("N/A")


    def _get_relative_timestamps(self, ts, num_samples):
        SS_PER_SECOND = 156250000
        first = ts[0].h * 3600 + ts[0].m * 60 + ts[0].s + ts[0].ss/SS_PER_SECOND
        last = ts[-1].h * 3600 + ts[-1].m * 60 + ts[-1].s + ts[-1].ss/SS_PER_SECOND
        total_time = last - first
        timeseries = list(np.linspace(0, total_time, num_samples))
        return timeseries
    
    
    def _update_noise_plots(self):
        self.apply_theme(self.dark_mode)
    
        if not self.spectrum_data:
            self.plot_time_vs_mag.clear()
            self.plot_noise_spectrum.clear()
            return
    
        try:
            self.plot_time_vs_mag.clear()
            self.plot_noise_spectrum.clear()
    
            ###### First plot ######
            ts = self._get_relative_timestamps(self.spectrum_data['ts'], len(self.tod_i))
            tod_i_volts = convert_roc_to_volts(np.array(self.tod_i))
            tod_q_volts = convert_roc_to_volts(np.array(self.tod_q))
    
            if self.mean_subtract_enabled:
                tod_i_volts = tod_i_volts - np.mean(tod_i_volts)
                tod_q_volts = tod_q_volts - np.mean(tod_q_volts)
    
            complex_volts = tod_i_volts + 1j * tod_q_volts
            mag_volts = np.abs(complex_volts)
    
            self.plot_time_vs_mag.plot(ts, tod_i_volts, pen=pg.mkPen(IQ_COLORS["I"], width=LINE_WIDTH), name="I")
            self.plot_time_vs_mag.plot(ts, tod_q_volts, pen=pg.mkPen(IQ_COLORS["Q"], width=LINE_WIDTH), name="Q")
            self.plot_time_vs_mag.autoRange()
    
            ###### Second plot ########
            frequencies = self.spectrum_data['freq_iq']
            curve_i = self.plot_noise_spectrum.plot(frequencies, self.single_psd_i,
                                                    pen=pg.mkPen(IQ_COLORS["I"], width=LINE_WIDTH), name="I")
            curve_q = self.plot_noise_spectrum.plot(frequencies, self.single_psd_q,
                                                    pen=pg.mkPen(IQ_COLORS["Q"], width=LINE_WIDTH), name="Q")
            self.plot_noise_spectrum.setLogMode(x=True, y=False)
            self.plot_noise_spectrum.autoRange()
    
            # --- Hover label setup ---
            vb = self.plot_noise_spectrum.getViewBox()
            self.hover_label = pg.TextItem("", anchor=(0, 1), color='w')
            self.plot_noise_spectrum.addItem(self.hover_label)
            self.hover_label.hide()

            log_freqs = np.log10(np.clip(frequencies, 1e-12, None))
    
            # --- Mouse move handler ---
            def on_mouse_move(evt):
                pos = evt[0]  # current mouse position in scene coordinates
                if self.plot_noise_spectrum.sceneBoundingRect().contains(pos):
                    mouse_point = vb.mapSceneToView(pos)
                    
                    log_x = mouse_point.x()
                    x = 10 ** log_x
                    
                    if x < np.min(frequencies) or x > np.max(frequencies):
                        self.hover_label.hide()
                        return
                        
                    y_i = np.interp(log_x, log_freqs, self.single_psd_i)
                    y_q = np.interp(log_x, log_freqs, self.single_psd_q)
                    self.hover_label.setHtml(
                        f"<span style='color:{IQ_COLORS['I']}'>I: {y_i:.3e}</span><br>"
                        f"<span style='color:{IQ_COLORS['Q']}'>Q: {y_q:.3e}</span><br>"
                        f"<span style='color:yellow'>Freq: {x:.3f}</span>"
                    )
                    self.hover_label.setPos(log_x, max(y_i, y_q))
                    self.hover_label.show()
                else:
                    self.hover_label.hide()
    
            self.proxy = pg.SignalProxy(self.plot_noise_spectrum.scene().sigMouseMoved,
                                        rateLimit=60, slot=on_mouse_move)
    
        except Exception as e:
            print("Error updating noise plots:", e)      
        
    def _update_plots(self):
        """Populates all three plots with data and updates fitting information panel."""
        self._clear_plots() # Clear previous data and fitting info
        if not self.active_sweep_data or not self.resonance_data_for_digest or self.active_sweep_info is None:
            # If no active sweep data, ensure fitting panel also shows "N/A" or "Not Applied"
            self._update_fitting_info_panel() # Call to set labels to default state
            return

        active_power_dbm_str = "N/A"; bifurcation_indicator = ""
        active_amp_val_for_conversion = None

        if self.active_amplitude_raw_key is not None:
            amp_part_str = self.active_amplitude_raw_key.split(":")[0]
            try: active_amp_val_for_conversion = float(amp_part_str)
            except ValueError: 
                print(f"Warning: Could not parse amplitude from key '{self.active_amplitude_raw_key}'")
                pass

            if active_amp_val_for_conversion is not None:
                dac_scale = self.dac_scales.get(self.target_module)
                if dac_scale is not None:
                    try:
                        active_power_dbm = UnitConverter.normalize_to_dbm(active_amp_val_for_conversion, dac_scale)
                        active_power_dbm_str = f"{active_power_dbm:.2f} dBm"
                    except Exception: pass
        
        if self.active_sweep_data.get('is_bifurcated', False): bifurcation_indicator = " (bifurcated)"
        
        plot_pen_color = "w" if self.dark_mode else "k"
        self.plot1_sweep_vs_freq.setTitle(f"Sweep (Probe Power {active_power_dbm_str}{bifurcation_indicator})", color=plot_pen_color)
        self.plot2_iq_plane.setTitle(f"IQ (Probe Power {active_power_dbm_str}{bifurcation_indicator})", color=plot_pen_color)

        if self.current_plot_offset_hz is not None:
            freqs_hz_active = self.active_sweep_data.get('frequencies')
            iq_complex_active = self.active_sweep_data.get('iq_complex')

            if freqs_hz_active is not None and iq_complex_active is not None and len(freqs_hz_active) > 0:
                s21_mag_volts = convert_roc_to_volts(np.abs(iq_complex_active))
                s21_i_volts = convert_roc_to_volts(iq_complex_active.real)
                s21_q_volts = convert_roc_to_volts(iq_complex_active.imag)
                x_axis_hz_offset = freqs_hz_active - self.current_plot_offset_hz

                # Plot raw data
                # Fix magnitude color - ensure it's a valid color object
                if IQ_COLORS.get("MAGNITUDE") is None:
                    raw_mag_color = pg.mkColor(plot_pen_color)  # Ensure it's a valid color object
                else:
                    raw_mag_color = IQ_COLORS["MAGNITUDE"]
                self.plot1_sweep_vs_freq.plot(x_axis_hz_offset, s21_mag_volts, pen=pg.mkPen(raw_mag_color, width=LINE_WIDTH), name="|I+jQ| (Raw)")
                self.plot1_sweep_vs_freq.plot(x_axis_hz_offset, s21_i_volts, pen=pg.mkPen(IQ_COLORS["I"], style=QtCore.Qt.PenStyle.DashLine, width=LINE_WIDTH), name="I (Raw)")
                self.plot1_sweep_vs_freq.plot(x_axis_hz_offset, s21_q_volts, pen=pg.mkPen(IQ_COLORS["Q"], width=LINE_WIDTH), name="Q (Raw)")
                self.plot2_iq_plane.plot(s21_i_volts, s21_q_volts, pen=None, symbol='o', symbolBrush=SCATTER_COLORS["DEFAULT"], symbolPen=SCATTER_COLORS["DEFAULT"], symbolSize=5, name="Sweep IQ (Raw)")

                # Skewed Fit Overlay (magnitude only)
                if self.active_sweep_data.get('skewed_fit_success'):
                    skewed_model_mag = self.active_sweep_data.get('skewed_model_mag')
                    if skewed_model_mag is not None and len(skewed_model_mag) == len(x_axis_hz_offset):
                        # The skewed model is normalized, we need to denormalize it
                        # The normalization factor used in fitting is abs(s21_iq[-1])
                        # We can calculate this from the raw data
                        normalization_factor = 1.0
                        if len(iq_complex_active) > 0:
                            # Use the last point as the normalization reference (off-resonance baseline)
                            normalization_factor = np.abs(iq_complex_active[-1])
                            if normalization_factor < 1e-15:
                                # Fallback if last point is too small
                                normalization_factor = np.mean(np.abs(iq_complex_active[-10:]))
                        
                        # Apply the normalization factor to get back to physical scale
                        skewed_model_mag_physical = skewed_model_mag * normalization_factor
                        
                        # Convert from counts to volts
                        skewed_mag_volts = convert_roc_to_volts(skewed_model_mag_physical)
                        self.plot1_sweep_vs_freq.plot(x_axis_hz_offset, skewed_mag_volts, pen=pg.mkPen(FITTING_COLORS["SKEWED"], width=LINE_WIDTH, style=QtCore.Qt.PenStyle.DotLine), name="Skewed Fit Mag")
                        # No IQ plane plot for skewed fit since it's magnitude-only
                
                # Nonlinear Fit Overlay
                if self.active_sweep_data.get('nonlinear_fit_success'):
                    nl_model_iq = self.active_sweep_data.get('nonlinear_model_iq') 
                    if nl_model_iq is not None and len(nl_model_iq) == len(x_axis_hz_offset):
                        # The model is generated for gain-corrected data, so we need to re-apply the gain
                        # to match the physical reference frame of the displayed data
                        gain_complex = self.active_sweep_data.get('gain_complex')
                        if gain_complex is not None:
                            # Apply the complex gain (both magnitude and phase)
                            nl_model_iq_physical = nl_model_iq * gain_complex
                        else:
                            # No gain information available, use model as-is
                            nl_model_iq_physical = nl_model_iq
                        
                        # Convert from counts to volts
                        nl_mag_volts = convert_roc_to_volts(np.abs(nl_model_iq_physical))
                        nl_i_volts = convert_roc_to_volts(nl_model_iq_physical.real)
                        nl_q_volts = convert_roc_to_volts(nl_model_iq_physical.imag)
                        self.plot1_sweep_vs_freq.plot(x_axis_hz_offset, nl_mag_volts, pen=pg.mkPen(FITTING_COLORS["NONLINEAR"], width=LINE_WIDTH, style=QtCore.Qt.PenStyle.DashDotLine), name="Nonlinear Fit Mag")
                        self.plot2_iq_plane.plot(nl_i_volts, nl_q_volts, pen=pg.mkPen(FITTING_COLORS["NONLINEAR"], width=LINE_WIDTH, style=QtCore.Qt.PenStyle.DashDotLine), name="Nonlinear Fit IQ")
                self.plot1_sweep_vs_freq.autoRange()

            rotation_tod_iq = self.active_sweep_data.get('rotation_tod')

            if rotation_tod_iq is not None and rotation_tod_iq.size > 0:
                tod_i_volts = convert_roc_to_volts(rotation_tod_iq.real)
                tod_q_volts = convert_roc_to_volts(rotation_tod_iq.imag)

                mean_phase_file = np.median(np.arctan(tod_q_volts/tod_i_volts))
                mean_mag_file = np.mean(np.sqrt(tod_i_volts**2 + tod_q_volts**2))
                # print("Median phase of the rotation data in file is", np.degrees(mean_phase_file), "degrees")
                # print("Mean magnitude of the rotation data in file is", mean_mag_file)

                noise_color = 'w' if self.dark_mode else 'k' 
                self.plot2_iq_plane.plot(tod_i_volts, tod_q_volts, pen=None, symbol='o', symbolBrush=noise_color, symbolPen=noise_color, symbolSize=3, name="Noise at f_bias")
                
            if self.debug:
                test_colors = ['orange', 'y']
                test_labels = ['Initial Noise', 'Refined Noise']
                for idx, (key, noise) in enumerate(self.debug_noise.items()):
                    noise_i = np.array(self.debug_noise[key].real)
                    noise_q = np.array(self.debug_noise[key].imag)
                    
                    noise_i_v = convert_roc_to_volts(noise_i)
                    noise_q_v = convert_roc_to_volts(noise_q)
    
                    test_color = test_colors[idx % len(test_colors)]
                    test_label = test_labels[idx % len(test_labels)]
    
                    self.plot2_iq_plane.plot(
                        noise_i_v,
                        noise_q_v,
                        pen=None,
                        symbol='o',
                        symbolBrush=test_color,
                        symbolPen=test_color,
                        symbolSize=3,
                        name=test_label
                    )
            
            if self.noise_i_data is not None and self.noise_q_data is not None:
                rotation_noise_i = np.array(self.noise_i_data)
                rotation_noise_q = np.array(self.noise_q_data)
                
                noise_i_volts = convert_roc_to_volts(rotation_noise_i)
                noise_q_volts = convert_roc_to_volts(rotation_noise_q)

                mean_phase_noise = np.median(np.arctan(noise_q_volts/noise_i_volts))
                mean_mag_noise = np.mean(np.sqrt(noise_i_volts**2 + noise_q_volts**2))
                
                # print("Median phase of the noise data collected is", np.degrees(mean_phase_noise), "degrees\n")
                # print("Mean magnitude of the noise data", mean_mag_noise)

                self.plot2_iq_plane.plot(
                    noise_i_volts,
                    noise_q_volts,
                    pen=None,
                    symbol='o',
                    symbolBrush='r',
                    symbolPen='r',
                    symbolSize=3,
                    name="Data after Bias sampling"
                )
                
            self.plot2_iq_plane.autoRange()

            
        
        # --- Plot 3: Bias amplitude optimization (remains largely the same logic) ---
        if self.current_plot_offset_hz is not None:
            data_by_amplitude = {} 
            for key, sweep_info_entry in self.resonance_data_for_digest.items():
                amp_part_str = key.split(":")[0]
                try: amp_val_float = float(amp_part_str)
                except ValueError: continue # Skip if key format is unexpected
                
                direction = sweep_info_entry.get('direction', 'upward') # Default if not present
                
                if amp_val_float not in data_by_amplitude: data_by_amplitude[amp_val_float] = []
                data_by_amplitude[amp_val_float].append({
                    'sweep_info': sweep_info_entry, 
                    'direction': direction, 
                    'key': key # Original key "amp:direction"
                })
            
            sorted_amplitudes_float = sorted(data_by_amplitude.keys())
            num_unique_amps = len(sorted_amplitudes_float)
            
            for amp_idx, amp_val_float in enumerate(sorted_amplitudes_float):
                color = DISTINCT_PLOT_COLORS[amp_idx % len(DISTINCT_PLOT_COLORS)] if num_unique_amps <= 3 else pg.colormap.get(COLORMAP_CHOICES["AMPLITUDE_SWEEP"]).map( (0.3 + (amp_idx / max(1, num_unique_amps - 1)) * 0.7) if self.dark_mode else (amp_idx / max(1, num_unique_amps - 1)) * 0.9 )
                for data_entry in data_by_amplitude[amp_val_float]:
                    sweep_data = data_entry['sweep_info']['data']
                    direction = data_entry['direction']
                    freqs_hz, iq_complex = sweep_data.get('frequencies'), sweep_data.get('iq_complex')
                    if freqs_hz is None or iq_complex is None or len(freqs_hz) == 0: continue
                    s21_mag_db = convert_roc_to_dbm(np.abs(iq_complex))
                    if self.normalize_plot3 and len(s21_mag_db) > 0:
                        ref_val = s21_mag_db[0]
                        if np.isfinite(ref_val): s21_mag_db -= ref_val
                    x_axis_hz_offset = freqs_hz - self.current_plot_offset_hz
                    is_bifurcated = sweep_data.get('is_bifurcated', False)
                    line_style = DOWNWARD_SWEEP_STYLE if direction == "downward" else UPWARD_SWEEP_STYLE
                    # Create a fresh color for each line to avoid alpha bleed-through
                    if is_bifurcated:
                        # For bifurcated sweeps, create a new color with reduced alpha
                        base_color = pg.mkColor(color)
                        r, g, b, _ = base_color.getRgb()
                        pen_color_plot3 = pg.mkColor(r, g, b, 128)
                    else:
                        # For non-bifurcated sweeps, use full alpha
                        pen_color_plot3 = pg.mkColor(color)
                    current_pen = pg.mkPen(pen_color_plot3, width=LINE_WIDTH, style=line_style)
                    dac_scale = self.dac_scales.get(self.target_module)
                    legend_name = f"{amp_val_float:.2e} Norm"
                    if dac_scale:
                        try: legend_name = f"{UnitConverter.normalize_to_dbm(amp_val_float, dac_scale):.2f} dBm"
                        except: pass
                    legend_name += " (Down)" if direction == "downward" else " (Up)"
                    if is_bifurcated: legend_name += " (bifurcated)"
                    self.plot3_bias_opt.plot(x_axis_hz_offset, s21_mag_db, pen=current_pen, name=legend_name)
        self.plot3_bias_opt.autoRange()
        self._update_fitting_info_panel()



    def _update_fitting_info_panel(self):
        """Updates the fitting information panel based on self.active_sweep_data."""
        if not self.active_sweep_data or not hasattr(self, 'skewed_table') or not hasattr(self, 'nl_table'):
            # Reset all table values to N/A
            if hasattr(self, 'skewed_table'):
                for row in range(self.skewed_table.rowCount()):
                    if self.skewed_table.item(row, 1):
                        self.skewed_table.item(row, 1).setText("N/A")
            if hasattr(self, 'nl_table'):
                for row in range(self.nl_table.rowCount()):
                    if self.nl_table.item(row, 1):
                        self.nl_table.item(row, 1).setText("N/A")
            # Hide fitting panel if no data
            self.fitting_info_group.setVisible(False)
            return

        # Skewed Fit - Update table rows
        skewed_applied = self.active_sweep_data.get('skewed_fit_applied', False)
        skewed_success = self.active_sweep_data.get('skewed_fit_success', False)
        fit_params = self.active_sweep_data.get('fit_params', {})

        # Row indices for skewed table
        SKEWED_STATUS_ROW = 0
        SKEWED_FR_ROW = 1
        SKEWED_QR_ROW = 2
        SKEWED_QC_ROW = 3
        SKEWED_QI_ROW = 4
        SKEWED_BIFURCATION_ROW = 5

        if skewed_applied:
            self.skewed_table.item(SKEWED_STATUS_ROW, 1).setText("Success" if skewed_success else "Failed")
            if skewed_success and fit_params:
                self.skewed_table.item(SKEWED_FR_ROW, 1).setText(f"{fit_params.get('fr', 0) / 1e6:.6f}")
                self.skewed_table.item(SKEWED_QR_ROW, 1).setText(f"{fit_params.get('Qr', 0):,.1f}")
                self.skewed_table.item(SKEWED_QC_ROW, 1).setText(f"{fit_params.get('Qc', 0):,.1f}")
                self.skewed_table.item(SKEWED_QI_ROW, 1).setText(f"{fit_params.get('Qi', 0):,.1f}")
            else:
                for row in [SKEWED_FR_ROW, SKEWED_QR_ROW, SKEWED_QC_ROW, SKEWED_QI_ROW]:
                    self.skewed_table.item(row, 1).setText("N/A")
        else: 
            self.skewed_table.item(SKEWED_STATUS_ROW, 1).setText("Not Applied")
            for row in [SKEWED_FR_ROW, SKEWED_QR_ROW, SKEWED_QC_ROW, SKEWED_QI_ROW]:
                self.skewed_table.item(row, 1).setText("-")
        
        # Update bifurcation status in skewed table using the existing is_bifurcated field
        # This is the same field used for the plot legends
        is_bifurcated = self.active_sweep_data.get('is_bifurcated', False)
        self.skewed_table.item(SKEWED_BIFURCATION_ROW, 1).setText("Yes" if is_bifurcated else "No")

        # Nonlinear Fit - Update table rows
        nl_applied = self.active_sweep_data.get('nonlinear_fit_applied', False)
        nl_success = self.active_sweep_data.get('nonlinear_fit_success', False)
        nl_params_dict = self.active_sweep_data.get('nonlinear_fit_params', self.active_sweep_data)

        # Row indices for nonlinear table
        NL_STATUS_ROW = 0
        NL_FR_ROW = 1
        NL_QR_ROW = 2
        NL_QC_ROW = 3
        NL_QI_ROW = 4
        NL_A_ROW = 5
        NL_PHI_ROW = 6
        NL_I0_ROW = 7
        NL_Q0_ROW = 8
        NL_BIFURCATION_ROW = 9

        if nl_applied:
            self.nl_table.item(NL_STATUS_ROW, 1).setText("Success" if nl_success else "Failed")
            if nl_success:
                nl_fr_val = nl_params_dict.get('fr_nl', nl_params_dict.get('fr', 0)) 
                self.nl_table.item(NL_FR_ROW, 1).setText(f"{nl_fr_val / 1e6:.6f}")
                self.nl_table.item(NL_QR_ROW, 1).setText(f"{nl_params_dict.get('Qr_nl', nl_params_dict.get('Qr',0)):,.1f}")
                self.nl_table.item(NL_QC_ROW, 1).setText(f"{nl_params_dict.get('Qc_nl', nl_params_dict.get('Qc',0)):,.1f}")
                self.nl_table.item(NL_QI_ROW, 1).setText(f"{nl_params_dict.get('Qi_nl', nl_params_dict.get('Qi',0)):,.1f}")
                
                # Nonlinearity parameter 'a' with special formatting and color
                a_value = nl_params_dict.get('a', 0)
                a_item = self.nl_table.item(NL_A_ROW, 1)
                a_item.setText(f"{a_value:.3e}")
                
                # Bifurcation threshold is 4*sqrt(3)/9 ≈ 0.77
                bifurcation_threshold = 4 * np.sqrt(3) / 9
                if a_value > bifurcation_threshold:
                    a_item.setForeground(QtGui.QBrush(QtGui.QColor("red")))
                    self.nl_table.item(NL_BIFURCATION_ROW, 1).setText("Yes")
                else:
                    # Reset to default color (based on dark mode)
                    default_color = QtGui.QColor("white" if self.dark_mode else "black")
                    a_item.setForeground(QtGui.QBrush(default_color))
                    self.nl_table.item(NL_BIFURCATION_ROW, 1).setText("No")
                
                self.nl_table.item(NL_PHI_ROW, 1).setText(f"{np.degrees(nl_params_dict.get('phi', 0)):.2f}")
                self.nl_table.item(NL_I0_ROW, 1).setText(f"{nl_params_dict.get('i0', 0):.3e}")
                self.nl_table.item(NL_Q0_ROW, 1).setText(f"{nl_params_dict.get('q0', 0):.3e}")
            else:
                for row in range(NL_FR_ROW, NL_BIFURCATION_ROW + 1):
                    self.nl_table.item(row, 1).setText("N/A")
        else: 
            self.nl_table.item(NL_STATUS_ROW, 1).setText("Not Applied")
            for row in range(NL_FR_ROW, NL_BIFURCATION_ROW + 1):
                self.nl_table.item(row, 1).setText("-")

        # Show/hide fitting panel based on whether any fits were applied
        any_fits_applied = skewed_applied or nl_applied
        self.fitting_info_group.setVisible(any_fits_applied)

    @QtCore.pyqtSlot(object)
    def _handle_plot3_double_click(self, ev):
        """Handles double-click on Plot 3 to change the active sweep."""
        view_box = self.plot3_bias_opt.getViewBox()
        if not view_box or not self.resonance_data_for_digest or self.current_plot_offset_hz is None: return

        mouse_point = view_box.mapSceneToView(ev.scenePos())
        x_coord_on_plot, y_coord_on_plot = mouse_point.x(), mouse_point.y()
        min_dist_sq, closest_amp_key = np.inf, None

        # Sort keys to ensure consistent behavior if multiple points are equidistant
        # Sorting by the float value of the amplitude part of the key
        sorted_keys = sorted(
            self.resonance_data_for_digest.keys(),
            key=lambda k: float(k.split(":")[0]) # Sort by amplitude part
        )

        for amp_key in sorted_keys: 
            sweep_info = self.resonance_data_for_digest[amp_key]
            sweep_data = sweep_info['data']
            freqs_hz, iq_complex = sweep_data.get('frequencies'), sweep_data.get('iq_complex')

            if freqs_hz is not None and iq_complex is not None and len(freqs_hz) > 0:
                s21_mag_db_curve = convert_roc_to_dbm(np.abs(iq_complex))
                if self.normalize_plot3 and len(s21_mag_db_curve) > 0:
                    ref_val = s21_mag_db_curve[0]
                    if np.isfinite(ref_val): s21_mag_db_curve -= ref_val
                
                x_axis_for_this_curve = freqs_hz - self.current_plot_offset_hz
                if not (x_axis_for_this_curve.min() <= x_coord_on_plot <= x_axis_for_this_curve.max()):
                    continue
                
                idx = np.abs(x_axis_for_this_curve - x_coord_on_plot).argmin()
                dist_sq = (x_axis_for_this_curve[idx] - x_coord_on_plot)**2 + (s21_mag_db_curve[idx] - y_coord_on_plot)**2
                if dist_sq < min_dist_sq:
                    min_dist_sq, closest_amp_key = dist_sq, amp_key
        
        if closest_amp_key is not None:
            self.active_amplitude_raw_key = closest_amp_key 
            self.active_sweep_info = self.resonance_data_for_digest[self.active_amplitude_raw_key]
            self.active_sweep_data = self.active_sweep_info['data']
            self.current_plot_offset_hz = self.active_sweep_info['actual_cf_hz']
            self._update_plots() 
            ev.accept()
            
    def apply_theme(self, dark_mode: bool):
        """Apply the dark/light theme to all plots and UI elements in this window."""
        self.dark_mode = dark_mode
        central_widget = self.centralWidget()
        if central_widget:
            bg_color_hex = "#1C1C1C" if dark_mode else "#FFFFFF"
            # Apply to central widget and ensure children inherit or are styled explicitly
            central_widget.setStyleSheet(f"QWidget {{ background-color: {bg_color_hex}; }}")
        
        title_color_str = "white" if dark_mode else "black"
        plot_bg_color, plot_pen_color = ("k", "w") if dark_mode else ("w", "k")
    
        # ----- Titles -----
        if hasattr(self, 'title_label'):
            self.title_label.setStyleSheet(
                f"QLabel {{ margin-bottom: 10px; color: {title_color_str}; background-color: transparent; }}"
            )
        if hasattr(self, 'title_label_noise'):
            self.title_label_noise.setStyleSheet(
                f"QLabel {{ margin-bottom: 10px; color: {title_color_str}; background-color: transparent; }}"
            )
    
        # ----- Plots (Digest tab) -----
        plot_widgets_legends = [
            (self.plot1_sweep_vs_freq, self.plot1_legend, "Sweep"),
            (self.plot2_iq_plane, self.plot2_legend, "IQ"),
            (self.plot3_bias_opt, self.plot3_legend, "Bias amplitude optimization"),
        ]
        for plot_widget, legend_widget, default_title_text in plot_widgets_legends:
            if plot_widget:
                plot_widget.setBackground(plot_bg_color)
                plot_item = plot_widget.getPlotItem()
                if plot_item:
                    if plot_widget == self.plot3_bias_opt:
                        current_title = (
                            plot_item.titleLabel.text
                            if plot_item.titleLabel and plot_item.titleLabel.text
                            else default_title_text
                        )
                        plot_item.setTitle(current_title, color=plot_pen_color)
                    for axis_name in ("left", "bottom", "right", "top"):
                        ax = plot_item.getAxis(axis_name)
                        if ax:
                            ax.setPen(plot_pen_color)
                            ax.setTextPen(plot_pen_color)
                if legend_widget:
                    try:
                        legend_widget.setLabelTextColor(plot_pen_color)
                    except Exception as e:
                        print(f"Error updating legend color for {default_title_text}: {e}")
    
        # ----- Plots (Noise tab) -----
        if hasattr(self, 'plot_time_vs_mag'):
            self.plot_time_vs_mag.setBackground(plot_bg_color)
            plot_item = self.plot_time_vs_mag.getPlotItem()
            plot_item.setTitle("TOD", color=plot_pen_color)
            for ax in ("left", "bottom"):
                axis = plot_item.getAxis(ax)
                axis.setPen(plot_pen_color)
                axis.setTextPen(plot_pen_color)
        if hasattr(self, 'plot_noise_spectrum'):
            self.plot_noise_spectrum.setBackground(plot_bg_color)
            plot_item = self.plot_noise_spectrum.getPlotItem()
            plot_item.setTitle("Noise Spectrum", color=plot_pen_color)
            for ax in ("left", "bottom"):
                axis = plot_item.getAxis(ax)
                axis.setPen(plot_pen_color)
                axis.setTextPen(plot_pen_color)
    
        # ----- Fitting info panel -----
        if hasattr(self, 'fitting_info_group'):
            self.fitting_info_group.setStyleSheet(
                f"QGroupBox {{ color: {title_color_str}; border: 1px solid {title_color_str}; margin-top: 0.5em;}} "
                f"QGroupBox::title {{ subcontrol-origin: margin; left: 10px; padding: 0 3px 0 3px; }}"
            )
            sub_group_style = (
                f"QGroupBox {{ color: {title_color_str}; border: none; background-color: transparent; }}"
            )
            fitting_label_color_style = (
                f"QLabel {{ color: {title_color_str}; background-color: transparent; }}"
            )
            fitting_info_main_layout = self.fitting_info_group.layout()
            if fitting_info_main_layout:
                for i in range(fitting_info_main_layout.count()):
                    item = fitting_info_main_layout.itemAt(i)
                    if item and item.widget() and isinstance(item.widget(), QtWidgets.QGroupBox):
                        sub_group_box = item.widget()
                        sub_group_box.setStyleSheet(sub_group_style)
                        form_layout = sub_group_box.layout()
                        if (
                            form_layout
                            and isinstance(form_layout, QtWidgets.QFormLayout)
                        ):
                            for row in range(form_layout.rowCount()):
                                label_widget = form_layout.itemAt(
                                    row, QtWidgets.QFormLayout.ItemRole.LabelRole
                                ).widget()
                                if label_widget:
                                    label_widget.setStyleSheet(fitting_label_color_style)
                                field_widget = form_layout.itemAt(
                                    row, QtWidgets.QFormLayout.ItemRole.FieldRole
                                ).widget()
                                if field_widget:
                                    field_widget.setStyleSheet(fitting_label_color_style)
    
        # ----- Button styles -----
        if dark_mode:
            button_style = """
                QPushButton {
                    background-color: #3C3C3C;
                    color: white;
                    border: 1px solid #555555;
                    padding: 5px 10px;
                    border-radius: 3px;
                }
                QPushButton:hover {
                    background-color: #4C4C4C;
                }
                QPushButton:pressed {
                    background-color: #2C2C2C;
                }
                QPushButton:disabled {
                    background-color: #1C1C1C;
                    color: #666666;
                }
            """
        else:
            button_style = """
                QPushButton {
                    background-color: #F0F0F0;
                    color: black;
                    border: 1px solid #CCCCCC;
                    padding: 5px 10px;
                    border-radius: 3px;
                }
                QPushButton:hover {
                    background-color: #E0E0E0;
                }
                QPushButton:pressed {
                    background-color: #D0D0D0;
                }
                QPushButton:disabled {
                    background-color: #F8F8F8;
                    color: #999999;
                }
            """
    
        # Digest tab buttons
        if hasattr(self, 'prev_button'):
            self.prev_button.setStyleSheet(button_style)
        if hasattr(self, 'next_button'):
            self.next_button.setStyleSheet(button_style)
    
        # Noise tab buttons ✅
        if hasattr(self, 'prev_button_noise'):
            self.prev_button_noise.setStyleSheet(button_style)
        if hasattr(self, 'next_button_noise'):
            self.next_button_noise.setStyleSheet(button_style)
        if hasattr(self, 'refresh_noise_button'):
            self.refresh_noise_button.setStyleSheet(button_style)

        if hasattr(self, 'mean_subtract_checkbox'):
            if self.dark_mode:
                self.mean_subtract_checkbox.setStyleSheet("""
                    QCheckBox {
                        color: white;
                    }
                    QCheckBox::indicator {
                        width: 16px;
                        height: 16px;
                    }
                    QCheckBox::indicator:unchecked {
                        border: 1px solid white;
                        background-color: transparent;
                    }
                    QCheckBox::indicator:checked {
                        border: 1px solid white;
                        background-color: white;
                    }
                """)
            else:
                self.mean_subtract_checkbox.setStyleSheet("""
                    QCheckBox {
                        color: black;
                    }
                    QCheckBox::indicator {
                        width: 16px;
                        height: 16px;
                    }
                    QCheckBox::indicator:unchecked {
                        border: 1px solid black;
                        background-color: transparent;
                    }
                    QCheckBox::indicator:checked {
                        border: 1px solid black;
                        background-color: black;
                    }
                """)
    
        # ----- Splitter -----
        if hasattr(self, 'main_splitter'):
            splitter_style = f"""
            QSplitter::handle {{
                background-color: {'#555555' if dark_mode else '#CCCCCC'};
            }}
            QSplitter::handle:hover {{
                background-color: {'#777777' if dark_mode else '#AAAAAA'};
            }}
            """
            self.main_splitter.setStyleSheet(splitter_style)
    
        # ----- Labels -----
        if hasattr(self, 'detector_count_label'):
            self.detector_count_label.setStyleSheet(
                f"QLabel {{ color: {title_color_str}; background-color: transparent; }}"
            )
        if hasattr(self, 'trace_hint_label'):
            self.trace_hint_label.setStyleSheet(
                f"QLabel {{ color: {title_color_str}; background-color: transparent; font-size: 10pt; }}"
            )
    
        # Noise tab labels ✅
        if hasattr(self, 'detector_count_label_noise'):
            self.detector_count_label_noise.setStyleSheet(
                f"QLabel {{ color: {title_color_str}; background-color: transparent; }}"
            )
    
        if hasattr(self, 'tabs') and isinstance(self.tabs, QtWidgets.QTabWidget):
            if dark_mode:
                self.tabs.setStyleSheet("""
                    QTabWidget::pane {
                        border: 1px solid #555555;
                        background: #1C1C1C;
                    }
                    QTabBar::tab {
                        background: #2C2C2C;
                        color: white;
                        padding: 8px 16px;
                        border: 1px solid #444444;
                        border-top-left-radius: 4px;
                        border-top-right-radius: 4px;
                    }
                    QTabBar::tab:selected {
                        background: #3C3C3C;
                        color: white;
                        border: 1px solid #777777;
                    }
                    QTabBar::tab:hover {
                        background: #4C4C4C;
                    }
                """)
            else:
                self.tabs.setStyleSheet("""
                    QTabWidget::pane {
                        border: 1px solid #CCCCCC;
                        background: #FFFFFF;
                    }
                    QTabBar::tab {
                        background: #F0F0F0;
                        color: black;
                        padding: 8px 16px;
                        border: 1px solid #CCCCCC;
                        border-top-left-radius: 4px;
                        border-top-right-radius: 4px;
                    }
                    QTabBar::tab:selected {
                        background: #FFFFFF;
                        color: black;
                        border: 1px solid #888888;
                    }
                    QTabBar::tab:hover {
                        background: #E8E8E8;
                    }
                """)
        
        # ----- Update plots to reflect new theme -----
<<<<<<< HEAD
        self._update_plots()
=======
        self._update_plots()
>>>>>>> 9afcce45
<|MERGE_RESOLUTION|>--- conflicted
+++ resolved
@@ -47,12 +47,8 @@
         self.current_detector = self.detector_id
 
         self.noise_tab_avail = False
-<<<<<<< HEAD
-=======
-        
-        # Set default reference mode (will be updated if spectrum_data exists)
+
         self.reference = "absolute"
->>>>>>> 9afcce45
         
         # Navigation support
         self.all_detectors_data = all_detectors_data or {}
@@ -1521,8 +1517,4 @@
                 """)
         
         # ----- Update plots to reflect new theme -----
-<<<<<<< HEAD
         self._update_plots()
-=======
-        self._update_plots()
->>>>>>> 9afcce45
