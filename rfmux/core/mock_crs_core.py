--- conflicted
+++ resolved
@@ -8,11 +8,8 @@
 import contextlib # Not used directly, but often useful with context managers
 import atexit
 import weakref
-<<<<<<< HEAD
+import dataclasses
 import time
-=======
-import dataclasses
->>>>>>> a0763d4e
 
 # Import schema classes
 from .schema import CRS as BaseCRS
