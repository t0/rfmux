--- conflicted
+++ resolved
@@ -32,8 +32,7 @@
 # Bessel Function Approximations
 # ============================================================================
 
-<<<<<<< HEAD
-=======
+
 if platform.system() == "Darwin":
     numba.get_num_threads()
     layer = numba.config.THREADING_LAYER
@@ -45,7 +44,6 @@
         print("MacOS numba threading layer:", layer)
 
 
->>>>>>> 20735068
 @jit(nopython=True, cache=True, fastmath=True)
 def bessel_k0(x):
     """
