"""
Mock CRS Device - Core MockCRS class definition, state, and methods.
"""
import asyncio
import numpy as np
from enum import Enum
from datetime import datetime
import contextlib # Not used directly, but often useful with context managers
import atexit
import weakref
import dataclasses
<<<<<<< HEAD
import time
=======
>>>>>>> 1598503a

# Import schema classes
from .schema import CRS as BaseCRS
# Potentially other schema items if MockCRS directly uses them, e.g. ReadoutModule
# from .schema import ReadoutModule, Crate # etc.

# Import helper classes from their new locations
from .mock_resonator_model import MockResonatorModel
from .mock_udp_streamer import MockUDPManager # Manages the UDP streamer thread

# Import enhanced scaling constants
<<<<<<< HEAD
from .mock_config import apply_overrides, defaults
from ..tuber.codecs import TuberResult

# No longer need py_get_samples import

=======
from . import mock_constants as const
from ..tuber.codecs import TuberResult

>>>>>>> 1598503a


# Module-level cleanup registry for MockCRS instances (to avoid JSON serialization issues)
_mock_crs_instances = weakref.WeakSet()
_cleanup_registered = False

def _cleanup_all_mock_crs_instances():
    """Emergency cleanup for all MockCRS instances at program exit"""
    for instance in list(_mock_crs_instances):
        try:
            # Stop UDP streaming synchronously
            loop = asyncio.new_event_loop()
            asyncio.set_event_loop(loop)
            loop.run_until_complete(instance.stop_udp_streaming())
            loop.close()
            print(f"[CLEANUP] Emergency cleanup completed for MockCRS instance {id(instance)}")
        except Exception as e:
            print(f"[CLEANUP] Error during emergency cleanup: {e}")

# Enums (as defined in the original mock.py)
class ClockSource(str, Enum):
    VCXO = "VCXO"
    SMA = "SMA"
    BACKPLANE = "Backplane"

class TimestampPort(str, Enum): # This was imported from streamer, defining here for self-containment
    BACKPLANE = "BACKPLANE"
    TEST = "TEST"
    SMA = "SMA"
    # GND = "GND" # Original streamer.py had GND, mock.py used TEST as default

class FrequencyUnit(str, Enum):
    HZ = "hz"

class AmplitudeUnit(str, Enum):
    NORMALIZED = "normalized"
    RAW = "raw"

class PhaseUnit(str, Enum):
    DEGREES = "degrees"
    RADIANS = "radians"

class Target(str, Enum):
    CARRIER = "carrier"
    NULLER = "nuller"
    DEMOD = "demod"
    ADC = "adc"
    DAC = "dac"

class Units(str, Enum):
    HZ = "hz"
    RAW = "raw"
    ADC_COUNTS = "adc_counts"
    VOLTS = "volts"
    AMPS = "amps"
    WATTS = "watts"
    DEGREES = "degrees"
    RADIANS = "radians"
    OHMS = "ohms"
    NORMALIZED = "normalized"
    DB = "db"
    DBM = "dbm"

class ADCCalibrationMode(str, Enum):
    AUTO = "AUTO"
    MODE1 = "MODE1"
    MODE2 = "MODE2"

class ADCCalibrationBlock(str, Enum):
    OCB1 = "OCB1"
    OCB2 = "OCB2"
    GCB = "GCB"
    TSCB = "TSCB"


class MockCRSContext:
    """Async context manager for batched CRS operations"""
    
    def __init__(self, mock_crs):
        self.mock_crs = mock_crs
        self.pending_ops = []
    
    async def __aenter__(self):
        """Async context manager entry"""
        return self
    
    async def __aexit__(self, exc_type, exc_val, exc_tb):
        """Async context manager exit - execute all pending operations"""
        await self()
        return False # Do not suppress exceptions
    
    def _add_call(self, **kwargs):
        """Add a call to the context (for Tuber compatibility)"""
        if 'resolve' in kwargs and kwargs['resolve']:
            # This is a resolve operation
            self.pending_ops.append(('_resolve', {}))
        elif 'method' in kwargs:
            # This is a method call
            method_name = kwargs['method']
            call_kwargs = kwargs.get('kwargs', {})
            self.pending_ops.append((method_name, call_kwargs))
    
    def set_frequency(self, frequency, channel=None, module=None):
        """Queue a frequency setting operation"""
        self.pending_ops.append(('set_frequency', {
            'frequency': frequency,
            'channel': channel,
            'module': module
        }))
        return self  # Enable method chaining
    
    def set_amplitude(self, amplitude, channel=None, module=None):
        """Queue an amplitude setting operation"""
        self.pending_ops.append(('set_amplitude', {
            'amplitude': amplitude,
            'channel': channel,
            'module': module
        }))
        return self  # Enable method chaining
    
    def set_phase(self, phase, units='DEGREES', target=None, channel=None, module=None):
        """Queue a phase setting operation"""
        self.pending_ops.append(('set_phase', {
            'phase': phase,
            'units': units,
            'target': target,
            'channel': channel,
            'module': module
        }))
        return self  # Enable method chaining
    
    def clear_channels(self, module=None):
        """Queue a clear channels operation"""
        self.pending_ops.append(('clear_channels', {
            'module': module
        }))
        return self  # Enable method chaining
    
    def get_samples(self, *args, **kwargs):
        """Queue a get_samples operation"""
        self.pending_ops.append(('get_samples', kwargs))
        return self  # Enable method chaining

    def get_timestamp(self):
        """Queue a get_timestamp operation"""
        self.pending_ops.append(('get_timestamp', {}))
        return self  # Enable method chaining

    def get_analog_bank(self):
        """Queue a get_analog_bank operation"""
        self.pending_ops.append(('get_analog_bank', {}))
        return self  # Enable method chaining
    
    async def __call__(self):
        """Execute all pending operations"""
        # Execute all operations directly on the server-side MockCRS instance
        results = []
        for op_name, kwargs in self.pending_ops:
            method = getattr(self.mock_crs, op_name)
            if asyncio.iscoroutinefunction(method):
                result = await method(**kwargs)
            else:
                result = method(**kwargs)
            results.append(result)
        
        self.pending_ops.clear()
        return results


class MockCRS(BaseCRS):
    """Mock MKIDS device emulation class."""
    _num_tuber_calls = 0 # Class attribute for server to increment
    
    # Override polymorphic identity
    __mapper_args__ = {"polymorphic_identity": "MockCRS"}

    # Expose Enums as class attributes
    Units = Units
    Target = Target
    ClockSource = ClockSource
    TimestampPort = TimestampPort
    FrequencyUnit = FrequencyUnit
    AmplitudeUnit = AmplitudeUnit
    PhaseUnit = PhaseUnit
    ADCCalibrationMode = ADCCalibrationMode
    ADCCalibrationBlock = ADCCalibrationBlock
    
    # Create properties that return simple dicts for Tuber serialization
    @property
    def TIMESTAMP_PORT(self):
        """Return a dict with TIMESTAMP_PORT enum values as strings"""
        return {
            'BACKPLANE': TimestampPort.BACKPLANE.value,
            'TEST': TimestampPort.TEST.value,
            'SMA': TimestampPort.SMA.value
        }
    
    @property
    def CLOCKSOURCE(self):
        """Return a dict with CLOCKSOURCE enum values as strings"""
        return {
            'VCXO': ClockSource.VCXO.value,
            'SMA': ClockSource.SMA.value,
            'BACKPLANE': ClockSource.BACKPLANE.value
        }
    
    @property
    def UNITS(self):
        """Return a dict with UNITS enum values as strings"""
        return {
            'HZ': Units.HZ.value,
            'RAW': Units.RAW.value,
            'ADC_COUNTS': Units.ADC_COUNTS.value,
            'VOLTS': Units.VOLTS.value,
            'AMPS': Units.AMPS.value,
            'WATTS': Units.WATTS.value,
            'DEGREES': Units.DEGREES.value,
            'RADIANS': Units.RADIANS.value,
            'OHMS': Units.OHMS.value,
            'NORMALIZED': Units.NORMALIZED.value,
            'DB': Units.DB.value,
            'DBM': Units.DBM.value
        }
    
    @property
    def TARGET(self):
        """Return a dict with TARGET enum values as strings"""
        return {
            'CARRIER': Target.CARRIER.value,
            'NULLER': Target.NULLER.value,
            'DEMOD': Target.DEMOD.value,
            'ADC': Target.ADC.value,
            'DAC': Target.DAC.value
        }

    # Static properties for units, targets, sensors, etc. (as dictionaries)
    UNITS_DICT = { # Renamed to avoid conflict with Enum
        "HZ": "hz", "RAW": "raw", "ADC_COUNTS": "adc_counts", "VOLTS": "volts", "AMPS": "amps",
        "WATTS": "watts", "DEGREES": "degrees", "RADIANS": "radians",
        "OHMS": "ohms", "NORMALIZED": "normalized", "DB": "db", "DBM": "dbm"
    }
    TARGET_DICT = {
        "CARRIER": "carrier", "NULLER": "nuller", "DEMOD": "demod",
        "DAC" : "dac", "ADC" : "adc"
    }
    CLOCK_SOURCE_DICT = {
        "XTAL": "XTAL", "SMA": "SMA", "BACKPLANE": "Backplane"
    }
    TIMESTAMP_PORT_DICT = {
        "BACKPLANE": "BACKPLANE", "SMA": "SMA", "TEST": "TEST"
    }
    TEMPERATURE_SENSOR_DICT = {
        "MOTHERBOARD_POWER": "MOTHERBOARD_TEMPERATURE_POWER",
        "MOTHERBOARD_ARM": "MOTHERBOARD_TEMPERATURE_ARM",
        "MOTHERBOARD_FPGA": "MOTHERBOARD_TEMPERATURE_FPGA",
        "MOTHERBOARD_PHY": "MOTHERBOARD_TEMPERATURE_PHY",
    }
    RAIL_DICT = {
        "MB_VCC3V3": "MOTHERBOARD_RAIL_VCC3V3", "MB_VCC12V0": "MOTHERBOARD_RAIL_VCC12V0",
        "MB_VCC5V5": "MOTHERBOARD_RAIL_VCC5V5", "MB_VCC1V0_GTX": "MOTHERBOARD_RAIL_VCC1V0_GTX",
        "MB_VCC1V0": "MOTHERBOARD_RAIL_VCC1V0", "MB_VCC1V2": "MOTHERBOARD_RAIL_VCC1V2",
        "MB_VCC1V5": "MOTHERBOARD_RAIL_VCC1V5", "MB_VCC1V8": "MOTHERBOARD_RAIL_VCC1V8",
        "MB_VADJ": "MOTHERBOARD_RAIL_VADJ",
    }
    ADCCALIBRATIONMODE_DICT = {
        "AUTO": "AUTO", "MODE1": "MODE1", "MODE2": "MODE2"
    }
    ADCCALIBRATIONBLOCK_DICT = {
        "OCB1": "OCB1", "OCB2": "OCB2", "GCB": "GCB", "TSCB": "TSCB"
    }

    def __init__(self, serial, slot=None, crate=None, **kwargs):
        super().__init__(serial=serial, slot=slot, crate=crate, **kwargs)
        
        # Register this instance for cleanup using module-level registry
        global _mock_crs_instances, _cleanup_registered
        _mock_crs_instances.add(self)
        
        # Register global cleanup handler (only once)
        if not _cleanup_registered:
            atexit.register(_cleanup_all_mock_crs_instances)
            _cleanup_registered = True
        
        # self._tuber_host = "127.0.0.1" # Default, can be updated by yaml_hook
        # self._tuber_objname = "Dfmux" # Tuber object name
        #self._context_class = MockCRSContext # For `async with crs.tuber_context():`
        
        self.clock_source = None
        self.clock_priority = []
        self.timestamp_port = None
        self.timestamp = {"y": 2024, "d": 1, "h": 0, "m": 0, "s": 0, "c": 0} # 
        self._last_timestamp = None
        self.max_samples_per_channel = 100000
        self.max_samples_per_module = 30000

        self.frequencies = {}  # (module, channel) -> frequency
        self.amplitudes = {}   # (module, channel) -> amplitude
        self.phases = {}       # (module, channel) -> phase
        self.tuning_results = {} # Placeholder

        self.active_modules = [1, 2, 3, 4]  # FIXME: add set_analog_bank() support
        self._high_bank = False
        self.fir_stage = 6     # Default FIR stage
        self.streamed_modules = [1, 2, 3, 4]
        self.short_packets = False

        self.temperature_sensors = {
            "MOTHERBOARD_TEMPERATURE_POWER": 30.0, "MOTHERBOARD_TEMPERATURE_ARM": 35.0,
            "MOTHERBOARD_TEMPERATURE_FPGA": 40.0, "MOTHERBOARD_TEMPERATURE_PHY": 45.0,
        }
        self.rails = {
            "MOTHERBOARD_RAIL_VCC3V3": {"voltage": 3.3, "current": 1.0},
            "MOTHERBOARD_RAIL_VCC12V0": {"voltage": 12.0, "current": 0.5},
            "MOTHERBOARD_RAIL_VCC5V5": {"voltage": 5.5, "current": 0.8},
            "MOTHERBOARD_RAIL_VCC1V0_GTX": {"voltage": 1.0, "current": 0.3},
            "MOTHERBOARD_RAIL_VCC1V0": {"voltage": 1.0, "current": 0.4},
            "MOTHERBOARD_RAIL_VCC1V2": {"voltage": 1.2, "current": 0.6},
            "MOTHERBOARD_RAIL_VCC1V5": {"voltage": 1.5, "current": 0.7},
            "MOTHERBOARD_RAIL_VCC1V8": {"voltage": 1.8, "current": 0.9},
            "MOTHERBOARD_RAIL_VADJ": {"voltage": 2.5, "current": 0.2},
        }

        self.rfdc_initialized = False
        self.nco_frequencies = {} # module -> nco_frequency
        self.adc_attenuators = {m: {"amplitude": 0.0, "units": self.Units.DB} for m in range(1, 5)}
        self.dac_scales = {m: {"amplitude": 1.0, "units": self.Units.DBM} for m in range(1, 5)}
        self.adc_autocal = {m: True for m in range(1, 5)}
        self.adc_calibration_mode = {m: self.ADCCalibrationMode.AUTO for m in range(1, 5)}
        self.adc_calibration_coefficients = {} # module -> {block: [coeffs]}
        self.nyquist_zones = {} # module -> {target: zone}
        self.hmc7044_registers = {} # address -> value
        self.cable_lengths = {}  # module -> cable length in meters

        # Store physics configuration (can be updated via generate_resonators)
        from .mock_config import defaults
        self.physics_config = defaults()  # Initialize with unified SoT defaults
        
        # Initialize mock start time for physics time tracking
        self.mock_start_time = time.time()
        
        # Instantiate helpers
        self.resonator_model = MockResonatorModel(self) # Pass self for state access
        self.udp_manager = MockUDPManager(self)         # Pass self for state access

        # Don't generate resonators automatically - let create_mock_crs handle it
        # This prevents double generation and uses the correct configuration

    async def generate_resonators(self, config=None):
        """Generate/regenerate resonators with current or provided parameters.
        
        Parameters
        ----------
        config : dict, optional
            Configuration parameters to use. If not provided, uses current physics_config.
            Keys can include:
            - num_resonances: Number of resonators to generate
            - freq_start: Starting frequency (Hz)
            - freq_end: Ending frequency (Hz)
            - Lk, Lg, R, Cc: Circuit parameters
            - C_variation, Cc_variation, R_variation: Parameter variations
            - Vin, input_atten_dB: Readout parameters
            - auto_bias_kids: Boolean to enable automatic KID biasing (default: True)
            - bias_amplitude: Amplitude for automatic biasing in normalized units (default: 0.01)
        """
        try:
            # Initialize resonator model if needed
            if not hasattr(self, 'resonator_model') or self.resonator_model is None:
                self.resonator_model = MockResonatorModel(self)
                print('initialized resonator model')
            
            # If config provided, store it permanently in the instance
            if config:
                # Update our physics configuration (permanent storage)
                self.physics_config.update(config)
            
            # Use the current physics configuration
            active_config = self.physics_config
            
            # Extract parameters from config
            num_resonances = active_config.get('num_resonances', 2)
            
            # Call the resonator model's generate_resonators method
            self.resonator_model.generate_resonators(
                num_resonances=num_resonances,
                config=active_config
            )
            
            # Get the count of generated resonators
            resonator_count = len(self.resonator_model.mr_lekids)
            
            # Get resonance frequencies for return value
            resonance_frequencies = self.resonator_model.resonator_frequencies.copy()
            
            print(f'Updated! Generated {resonator_count} mr_resonator objects')

            # Auto-configure channels if requested
            auto_bias = active_config.get('auto_bias_kids', True)
            if auto_bias and resonance_frequencies:
                await self._auto_bias_kids(active_config, resonance_frequencies)
                
            return resonator_count, resonance_frequencies
            
        except Exception as e:
            print(f"Error in generate_resonators: {e}")
            import traceback
            traceback.print_exc()
            raise  # Re-raise to send error back to client

    async def _auto_bias_kids(self, config, resonance_frequencies, amplitude=None):
        """Automatically configure channels at resonator frequencies (bias KIDs).
        
        Parameters
        ----------
        config : dict
            Configuration dictionary containing bias parameters
        resonance_frequencies : list
            List of resonator frequencies in Hz
        """
        try:
            # Get configuration parameters
            if amplitude is None:
                amplitude = config.get('bias_amplitude', 0.01)  # Normalized units
            module = 1  # Always use module 1 for mock
            
            print(f"[MockCRS] Auto-biasing {len(resonance_frequencies)} KIDs with amplitude {amplitude}")
            
            # Set NCO to the mean of resonance frequencies
            nco_freq = np.mean(resonance_frequencies)
            print(f"[MockCRS] Setting NCO frequency to {nco_freq:.3e} Hz")
            await self.set_nco_frequency(nco_freq, module=module)
            
            # Configure channels for each resonator (up to 256 channels per module)
            configured_count = 0
            for i, freq_Hz in enumerate(resonance_frequencies[:256]):
                channel = i + 1  # Channels are 1-indexed
                
                # Set frequency relative to NCO
                relative_freq = freq_Hz - nco_freq
                
                # Configure the channel (these are synchronous methods)
                self.set_frequency(relative_freq, channel=channel, module=module)
                self.set_amplitude(amplitude, channel=channel, module=module)
                self.set_phase(0, channel=channel, module=module)
                
                configured_count += 1
                
            print(f"[MockCRS] Configured {configured_count} channels with automatic KID biasing")
            
        except Exception as e:
            print(f"[MockCRS] Error in auto-bias KIDs: {e}")
            import traceback
            traceback.print_exc()
            # Don't re-raise - this is a convenience feature, not critical

    def validate_enum_member(self, value, enum_class, name):
        """Validate that value is a member of enum_class, converting strings if necessary."""
        if isinstance(value, str):
            try:
                return enum_class(value) # Return the enum member
            except ValueError:
                valid_values = [e.value for e in enum_class]
                raise ValueError(f"Invalid {name} '{value}'. Must be one of {valid_values}")
        elif not isinstance(value, enum_class):
            raise TypeError(f"{name.capitalize()} must be a {enum_class.__name__} enum member or a valid string.")
        return value # Already an enum member

    # --- Core CRS Methods ---
    def set_frequency(self, frequency, channel=None, module=None):
        assert isinstance(frequency, (int, float)), "Frequency must be a number"
        min_freq_hz = -313.5e6
        max_freq_hz = 313.5e6
        if not (min_freq_hz <= frequency <= max_freq_hz):
            raise ValueError(f"The set frequency must be between -313.5 MHz and +313.5 MHz of the NCO frequency.")
        assert channel is not None and isinstance(channel, int), "Channel must be an integer"
        assert module is not None and isinstance(module, int), "Module must be an integer"
        self.frequencies[(module, channel)] = frequency

    def get_frequency(self, channel=None, module=None):
        assert channel is not None and isinstance(channel, int), "Channel must be an integer"
        assert module is not None and isinstance(module, int), "Module must be an integer"
        return self.frequencies.get((module, channel))

    def set_amplitude(self, amplitude, channel=None, module=None):
        assert isinstance(amplitude, (int, float)), "Amplitude must be a number"
        if not (-1.0 <= amplitude <= 1.0): # Normalized
            raise ValueError("Amplitude must be between -1.0 and +1.0.")
        assert channel is not None and isinstance(channel, int), "Channel must be an integer"
        assert module is not None and isinstance(module, int), "Module must be an integer"
        self.amplitudes[(module, channel)] = amplitude

    def get_amplitude(self, channel=None, module=None):
        assert channel is not None and isinstance(channel, int), "Channel must be an integer"
        assert module is not None and isinstance(module, int), "Module must be an integer"
        return self.amplitudes.get((module, channel))

    def set_phase(self, phase, units='DEGREES', target=None, channel=None, module=None):
        assert isinstance(phase, (int, float)), "Phase must be a number"
        assert channel is not None and isinstance(channel, int), "Channel must be an integer"
        assert module is not None and isinstance(module, int), "Module must be an integer"
        
        # Validate units if provided as string
        if isinstance(units, str):
            units = units.upper()
            if units not in ['DEGREES', 'RADIANS']:
                raise ValueError(f"Invalid phase units '{units}'. Must be 'DEGREES' or 'RADIANS'")
        
        # Convert to degrees for internal storage
        if units == 'RADIANS' or (hasattr(units, 'value') and units.value == 'radians'):
            phase_degrees = phase * 180.0 / np.pi
        else:
            phase_degrees = phase
            
        self.phases[(module, channel)] = phase_degrees

    def get_phase(self, units='DEGREES', target=None, channel=None, module=None):
        assert channel is not None and isinstance(channel, int), "Channel must be an integer"
        assert module is not None and isinstance(module, int), "Module must be an integer"
        
        # Get phase in degrees (internal storage)
        phase_degrees = self.phases.get((module, channel))
        if phase_degrees is None:
            return None
            
        # Validate units if provided as string
        if isinstance(units, str):
            units = units.upper()
            if units not in ['DEGREES', 'RADIANS']:
                raise ValueError(f"Invalid phase units '{units}'. Must be 'DEGREES' or 'RADIANS'")
        
        # Convert based on requested units
        if units == 'RADIANS' or (hasattr(units, 'value') and units.value == 'radians'):
            return phase_degrees * np.pi / 180.0
        else:
            return phase_degrees

    def set_timestamp_port(self, port):
        port = self.validate_enum_member(port, TimestampPort, "timestamp port")
        self.timestamp_port = port

    def get_timestamp_port(self):
        return self.timestamp_port

    def set_clock_source(self, clock_source=None):
        if clock_source is not None:
            clock_source = self.validate_enum_member(clock_source, ClockSource, "clock source")
        self.clock_source = clock_source

    def get_clock_source(self):
        return self.clock_source
    
    def set_clock_priority(self, clock_priority=None):
        if clock_priority is not None:
            clock_priority = [self.validate_enum_member(cs, ClockSource, "clock source") for cs in clock_priority]
        self.clock_priority = clock_priority

    def get_clock_priority(self):
        return self.clock_priority

    def get_motherboard_temperature(self, sensor):
        # sensor should be a string key from TEMPERATURE_SENSOR_DICT
        if sensor not in self.TEMPERATURE_SENSOR_DICT.values(): # Check against values
             raise ValueError(f"Invalid sensor '{sensor}'. Must be one of {list(self.TEMPERATURE_SENSOR_DICT.values())}")
        return self.temperature_sensors.get(sensor)


    def get_motherboard_voltage(self, rail):
        if rail not in self.RAIL_DICT.values():
            raise ValueError(f"Invalid rail '{rail}'. Must be one of {list(self.RAIL_DICT.values())}")
        return self.rails.get(rail, {}).get("voltage")

    def get_motherboard_current(self, rail):
        if rail not in self.RAIL_DICT.values():
            raise ValueError(f"Invalid rail '{rail}'. Must be one of {list(self.RAIL_DICT.values())}")
        return self.rails.get(rail, {}).get("current")

    def set_decimation(self, stage: int=6,
                       short: bool=False,
                       module: int | list[int] | None=None):

        assert isinstance(stage, int) and 0 <= stage <= 6, \
                "FIR stage must be an integer between 0 and 6 (inclusive)"

        # Default to all active modules if none provided
        if module is None:
            module = list(self.active_modules)
    
        # Convert single int to list
        if isinstance(module, int):
            module = [module]
    
        # Validate type and membership
        if (not isinstance(module, list)
            or not all(isinstance(m, int) for m in module)
            or not set(module) <= set(self.active_modules)):
            raise ValueError("Invalid 'module' argument to set_decimation! Must be int or list[int] within active modules.")

        self.fir_stage = stage
        self.short_packets = short
        self.streamed_modules = module

    def get_decimation(self):
        return None if len(self.streamed_modules)==0 else self.fir_stage

    def set_analog_bank(self, high_bank: bool):
        """Select between the low (modules 1-4) and high (modules 5-8) analog banks."""
        self._high_bank = bool(high_bank)

    def get_analog_bank(self):
        """Return True when the high analog bank (modules 5-8) is selected."""
        return bool(self.__dict__.get("_high_bank", False))


    async def _thread_lock_acquire(self): # Keep for server compatibility
        await asyncio.sleep(0.001) # Minimal sleep

    def _thread_lock_release(self): # Keep for server compatibility
        pass

    def get_timestamp(self):
<<<<<<< HEAD
        # Simulate time passing or return a fixed test timestamp
        # now = datetime.now()
        # self.timestamp = {"y": now.year % 100, "d": now.timetuple().tm_yday, 
        #                   "h": now.hour, "m": now.minute, "s": now.second, 
        #                   "c": int(now.microsecond / 10000)} # Example 'c'
=======
>>>>>>> 1598503a
        ts = self._last_timestamp
        ts_obj = dataclasses.replace(ts)
        ts_dict = dataclasses.asdict(ts_obj)
        ts_tube = TuberResult(ts_dict)
        
        return ts_tube

    async def get_pfb_samples(self, num_samples, units=Units.NORMALIZED, channel=None, module=1):
        assert isinstance(num_samples, int) and num_samples > 0
        assert channel is not None and isinstance(channel, int)
        assert 0 <= channel < 1024 # Assuming 0-indexed for internal consistency
        assert module in [1, 2, 3, 4]
        units = self.validate_enum_member(units, Units, "units")
        assert units in [Units.NORMALIZED, Units.RAW]
        await asyncio.sleep(0.001) # Simulate delay

        i_vals, q_vals = [], []
        if units == Units.NORMALIZED:
            i_vals = np.random.uniform(-1.0, 1.0, num_samples).tolist()
            q_vals = np.random.uniform(-1.0, 1.0, num_samples).tolist()
        else: # RAW
            max_val = 2**23 -1 
            i_vals = np.random.randint(-max_val-1, max_val+1, num_samples).tolist()
            q_vals = np.random.randint(-max_val-1, max_val+1, num_samples).tolist()
        return list(zip(i_vals, q_vals))

    async def get_fast_samples(self, num_samples, units=Units.NORMALIZED, module=1):
        assert isinstance(num_samples, int) and num_samples > 0
        assert module in [1, 2, 3, 4]
        units = self.validate_enum_member(units, Units, "units")
        assert units in [Units.NORMALIZED, Units.RAW]
        await asyncio.sleep(0.001)

        i_vals, q_vals = [], []
        if units == Units.NORMALIZED:
            i_vals = np.random.uniform(-1.0, 1.0, num_samples).tolist()
            q_vals = np.random.uniform(-1.0, 1.0, num_samples).tolist()
        else: # RAW
            max_val = 2**15 - 1
            i_vals = np.random.randint(-max_val-1, max_val+1, num_samples).tolist()
            q_vals = np.random.randint(-max_val-1, max_val+1, num_samples).tolist()
        return {"i": i_vals, "q": q_vals}

    async def set_nco_frequency(self, frequency, module=None):
        """Set NCO frequency - ASYNC method as it's called directly with await."""
        assert isinstance(frequency, (int, float))
        assert module is not None and isinstance(module, int)
        
        # Simulate hardware communication delay
        await asyncio.sleep(0.001)
        
        # Set NCO frequency for the module
        self.nco_frequencies[module] = frequency

    def get_nco_frequency(self, module=None, target=None): # target unused but for API compat
        assert module is not None and isinstance(module, int)
        return self.nco_frequencies.get(module, 0)

    def set_adc_attenuator(self, attenuation, module=None):
        assert isinstance(attenuation, int) and 0 <= attenuation <= 27
        assert module is not None and isinstance(module, int)
        self.adc_attenuators[module] = {"amplitude": float(attenuation), "units": self.Units.DB}


    def get_adc_attenuator(self, module=None):
        assert module is not None and isinstance(module, int)
        return self.adc_attenuators.get(module, {}).get("amplitude")


    def set_dac_scale(self, amplitude, units='DBM', module=None):
        assert isinstance(amplitude, (int, float))
        # units = self.validate_enum_member(units, Units, "units") # Original didn't validate strictly
        assert module is not None and isinstance(module, int)
        self.dac_scales[module] = {"amplitude": amplitude, "units": units}


    def get_dac_scale(self, units='DBM', module=None):
        # units = self.validate_enum_member(units, Units, "units") # Original didn't validate
        assert module is not None and isinstance(module, int)
        return self.dac_scales.get(module, {}).get("amplitude")

    def set_adc_autocal(self, autocal, module=None):
        assert isinstance(autocal, bool)
        assert module is not None and isinstance(module, int)
        self.adc_autocal[module] = autocal

    def get_adc_autocal(self, module=None):
        assert module is not None and isinstance(module, int)
        return self.adc_autocal.get(module, False) # Default to False if not set

    def set_adc_calibration_mode(self, mode, module=None):
        mode = self.validate_enum_member(mode, ADCCalibrationMode, "ADC calibration mode")
        assert module is not None and isinstance(module, int)
        self.adc_calibration_mode[module] = mode

    def get_adc_calibration_mode(self, module=None):
        assert module is not None and isinstance(module, int)
        return self.adc_calibration_mode.get(module)

    def set_adc_calibration_coefficients(self, coefficients, block, module=None):
        assert isinstance(coefficients, list)
        block = self.validate_enum_member(block, ADCCalibrationBlock, "ADC calibration block")
        assert module is not None and isinstance(module, int)
        if module not in self.adc_calibration_coefficients:
            self.adc_calibration_coefficients[module] = {}
        self.adc_calibration_coefficients[module][block] = coefficients

    def get_adc_calibration_coefficients(self, block, module=None):
        block = self.validate_enum_member(block, ADCCalibrationBlock, "ADC calibration block")
        assert module is not None and isinstance(module, int)
        return self.adc_calibration_coefficients.get(module, {}).get(block, [])

    def clear_adc_calibration_coefficients(self, block, module=None):
        block = self.validate_enum_member(block, ADCCalibrationBlock, "ADC calibration block")
        assert module is not None and isinstance(module, int)
        if module in self.adc_calibration_coefficients:
            self.adc_calibration_coefficients[module].pop(block, None)

    def set_nyquist_zone(self, zone, target=None, module=None):
        assert isinstance(zone, int) and zone in [1, 2, 3]
        if target is not None: # target is optional
            target = self.validate_enum_member(target, Target, "target")
        assert module is not None and isinstance(module, int)
        if module not in self.nyquist_zones:
            self.nyquist_zones[module] = {}
        self.nyquist_zones[module][target] = zone


    def get_nyquist_zone(self, target=None, module=None):
        if target is not None: # target is optional
            target = self.validate_enum_member(target, Target, "target")
        assert module is not None and isinstance(module, int)
        return self.nyquist_zones.get(module, {}).get(target)

    def get_firmware_release(self):
        return {"version": "MOCK.1.0.0", "build_date": "2024-01-01", "commit_hash": "mockcommit"}

    def display(self, message=None):
        if message:
            print(f"MockCRS Display: {message}")
        else:
            print("MockCRS Display Cleared")

    def hmc7044_peek(self, address):
        assert isinstance(address, int)
        return self.hmc7044_registers.get(address, 0x00) # Default to 0 if not poked

    def hmc7044_poke(self, address, value):
        assert isinstance(address, int)
        assert isinstance(value, int) # Assuming byte value
        self.hmc7044_registers[address] = value

    async def get_samples(self, num_samples, channel=None, module=1, average=False):
        """Get sample data for a specific module using direct physics calculations."""
        assert isinstance(num_samples, int), "Number of samples must be an integer"
        assert channel is None or isinstance(channel, int), "Channel must be None or an integer"
        assert module in [1, 2, 3, 4], "Invalid module number"
        await asyncio.sleep(0.0001)  # Simulate hardware delay

        overrange = False  # Mock flags
        overvoltage = False
        
        # Get sample rate based on decimation
        fir_stage = self.get_decimation()
        if fir_stage is None:
            fir_stage = 6  # Default only if None, not if 0
        fs = 625e6 / 256 / 64 / (2**fir_stage)  # Actual sample rate based on decimation
        t_list = (np.arange(num_samples) / fs).tolist()

        # Scaling constants from unified configuration
        cfg = self.physics_config if hasattr(self, 'physics_config') else {}
        scale_factor = cfg.get('scale_factor', 2**21)  # Base scaling
        noise_level = cfg.get('udp_noise_level', 10.0)  # Noise level
        
        # Use current time for consistent physics state
        current_time = time.time() - self.mock_start_time

        # Get S21 response with QP noise from resonator model
        # This generates realistic noise through QP density fluctuations
        # without triggering new convergence calculations
        
        # Optimization: When averaging, only calculate one sample to avoid expensive per-sample noise
        if average:
            # Just get a single S21 value - much faster, noise would be averaged out anyway
            effective_num_samples = 1
        else:
            # Get full time series with per-sample noise for individual samples
            effective_num_samples = num_samples
            
        module_responses = self.resonator_model.calculate_module_response_coupled(
            module, num_samples=effective_num_samples, sample_rate=fs, start_time=int(current_time)
        )
        
        if channel is not None:
            # Single channel
            if channel in module_responses:
                # Get the S21 response with QP noise for this channel
                response = module_responses[channel]
                
                # Handle both single values and arrays
                if isinstance(response, np.ndarray):
                    # Time-varying signal with QP noise already included
                    i_list = (response.real * scale_factor).tolist()
                    q_list = (response.imag * scale_factor).tolist()
                else:
                    # Single value - either from average optimization or single sample request
                    i_base = response.real * scale_factor
                    q_base = response.imag * scale_factor
                    # Repeat the single value for all samples
                    # (for averaging case, will be averaged to this same value anyway)
                    i_list = [i_base] * num_samples
                    q_list = [q_base] * num_samples
            else:
                # Channel not configured - just noise
                i_list = np.random.normal(0, noise_level, num_samples).tolist()
                q_list = np.random.normal(0, noise_level, num_samples).tolist()
            
            return {
                "i": i_list, "q": q_list, "ts": t_list,
                "flags": {"overrange": overrange, "overvoltage": overvoltage}
            }
        else:
            # All channels
            channels_per_module = 1024  # As per NUM_CHANNELS in streamer
            i_data, q_data = [], []
            
            # Process each channel
            for ch_idx in range(1, channels_per_module + 1):  # 1-based channel
                if ch_idx in module_responses:
                    response = module_responses[ch_idx]
                    
                    # Handle both single values and arrays
                    if isinstance(response, np.ndarray):
                        # Time-varying signal with QP noise already included
                        i_ch_samples = (response.real * scale_factor).tolist()
                        q_ch_samples = (response.imag * scale_factor).tolist()
                    else:
                        # Single value - either from average optimization or single sample request
                        i_base = response.real * scale_factor
                        q_base = response.imag * scale_factor
                        # Repeat the single value for all samples
                        # (for averaging case, will be averaged to this same value anyway)
                        i_ch_samples = [i_base] * num_samples
                        q_ch_samples = [q_base] * num_samples
                else:
                    # Channel not configured - just noise
                    i_ch_samples = np.random.normal(0, noise_level, num_samples).tolist()
                    q_ch_samples = np.random.normal(0, noise_level, num_samples).tolist()
                
                i_data.append(i_ch_samples)
                q_data.append(q_ch_samples)

            if average:
                mean_i = [np.mean(ch_samples) for ch_samples in i_data]
                mean_q = [np.mean(ch_samples) for ch_samples in q_data]
                return {
                    "mean": {"i": mean_i, "q": mean_q},
                    "i": i_data, "q": q_data, "ts": t_list,
                    "flags": {"overrange": overrange, "overvoltage": overvoltage}
                }
            else:
                return {
                    "i": i_data, "q": q_data, "ts": t_list,
                    "flags": {"overrange": overrange, "overvoltage": overvoltage}
                }

    def clear_channels(self, module=None):
        modules_to_clear = range(1, 5) if module is None else [module]
        keys_to_delete_freq = []
        keys_to_delete_amp = []
        keys_to_delete_phase = []

        for m in modules_to_clear:
            for ch in range(1, 1025): # Channels 1-1024
                if (m, ch) in self.frequencies: keys_to_delete_freq.append((m,ch))
                if (m, ch) in self.amplitudes: keys_to_delete_amp.append((m,ch))
                if (m, ch) in self.phases: keys_to_delete_phase.append((m,ch))
        
        for key in keys_to_delete_freq: self.frequencies.pop(key, None)
        for key in keys_to_delete_amp: self.amplitudes.pop(key, None)
        for key in keys_to_delete_phase: self.phases.pop(key, None)


    def set_cable_length(self, length, module):
        assert isinstance(length, (int, float))
        assert isinstance(module, int)
        # Store the cable length for the module
        self.cable_lengths[module] = length
        return None # Important for Tuber serialization
    
    def get_cable_length(self, module):
        """Get the cable length for a module."""
        assert isinstance(module, int)
        # Return stored cable length or default to 0.0
        return self.cable_lengths.get(module, 0.0)

    def raise_periscope(self, module=1, channels="1", 
                        buf_size=5000, fps=30.0, 
                        density_dot=1, blocking=None):
        from ..tools.periscope.__main__ import raise_periscope as base_raise_periscope
        from .. import streamer # For get_local_ip patching
        
        original_get_local_ip = streamer.get_local_ip
        def mock_get_local_ip(crs_hostname):
            if any(host_part in str(crs_hostname) for host_part in ["127.0.0.1", "localhost", "::1"]):
                return "127.0.0.1"
            return original_get_local_ip(crs_hostname)

        try:
            streamer.get_local_ip = mock_get_local_ip
            # base_raise_periscope is async, need to run it in an event loop if called synchronously
            # For simplicity, assuming this MockCRS method might be called from async context
            # or the caller handles the event loop.
            # If this method itself needs to be async: `async def raise_periscope...`
            # and then `await base_raise_periscope(...)`
            
            # If this method must remain synchronous but call an async one:
            try:
                loop = asyncio.get_running_loop()
            except RuntimeError: # No running event loop
                loop = asyncio.new_event_loop()
                asyncio.set_event_loop(loop)
                created_loop = True
            else:
                created_loop = False

            result = loop.run_until_complete(base_raise_periscope(
                self, module=module, channels=channels,
                buf_size=buf_size, fps=fps, 
                density_dot=density_dot, blocking=blocking
            ))
            
            if created_loop:
                loop.close()
            return result

        finally:
            streamer.get_local_ip = original_get_local_ip
            
    # --- UDP Streaming Control ---
    async def start_udp_streaming(self, host='127.0.0.1', port=9876):
        return await self.udp_manager.start_udp_streaming(host, port)

    async def stop_udp_streaming(self):
        return await self.udp_manager.stop_udp_streaming()

    def get_udp_streaming_status(self): # This was not async in original
        return self.udp_manager.get_udp_streaming_status()
    
    # --- Quasiparticle Pulse Control ---
    async def set_pulse_mode(self, mode, **kwargs):
        """
        Set the quasiparticle pulse mode for the resonator model.
        
        Parameters
        ----------
        mode : str
            Pulse mode: 'periodic', 'random', 'manual', or 'none'
        **kwargs : dict
            Additional configuration parameters:
            - period: Period in seconds (for periodic mode)
            - probability: Probability per timestep (for random mode)
            - tau_rise: Rise time constant in seconds
            - tau_decay: Decay time constant in seconds
            - amplitude: Maximum QP density increase
            - resonators: 'all' or list of resonator indices
        """
        if not hasattr(self, 'resonator_model') or self.resonator_model is None:
            raise RuntimeError("Resonator model not available. Cannot set pulse mode.")
        
        if not hasattr(self.resonator_model, 'set_pulse_mode'):
            raise RuntimeError("Resonator model does not support pulse functionality.")
        
        # Add small delay to simulate async operation
        await asyncio.sleep(0.001)
        
        return self.resonator_model.set_pulse_mode(mode, **kwargs)
    
    async def add_pulse_event(self, resonator_index, start_time, amplitude=None):
        """
        Manually add a pulse event to a specific resonator.
        
        Parameters
        ----------
        resonator_index : int
            Index of the resonator (0-based)
        start_time : float
            Time when the pulse starts (seconds)
        amplitude : float, optional
            Maximum QP density increase. If None, uses config default.
        """
        if not hasattr(self, 'resonator_model') or self.resonator_model is None:
            raise RuntimeError("Resonator model not available. Cannot add pulse event.")
        
        if not hasattr(self.resonator_model, 'add_pulse_event'):
            raise RuntimeError("Resonator model does not support pulse functionality.")
        
        # Add small delay to simulate async operation
        await asyncio.sleep(0.001)
        
        return self.resonator_model.add_pulse_event(resonator_index, start_time, amplitude)
    
    async def get_pulse_status(self):
        """
        Get the current pulse configuration and status.
        
        Returns
        -------
        dict
            Dictionary containing pulse configuration and active pulse count
        """
        if not hasattr(self, 'resonator_model') or self.resonator_model is None:
            return {'mode': 'unavailable', 'active_pulses': 0, 'error': 'Resonator model not available'}
        
        if not hasattr(self.resonator_model, 'pulse_config'):
            return {'mode': 'unsupported', 'active_pulses': 0, 'error': 'Pulse functionality not supported'}
        
        # Add small delay to simulate async operation
        await asyncio.sleep(0.001)
        
        return {
            'mode': self.resonator_model.pulse_config.get('mode', 'unknown'),
            'config': self.resonator_model.pulse_config.copy(),
            'active_pulses': len(getattr(self.resonator_model, 'pulse_events', [])),
            'error': None
        }
    
    def tuber_context(self, **kwargs):
        """Return a context manager for batched operations (server-side use)"""
        return MockCRSContext(self)

# Export MockCRS as CRS for the flavour system
CRS = MockCRS<|MERGE_RESOLUTION|>--- conflicted
+++ resolved
@@ -9,10 +9,8 @@
 import atexit
 import weakref
 import dataclasses
-<<<<<<< HEAD
 import time
-=======
->>>>>>> 1598503a
+import dataclasses
 
 # Import schema classes
 from .schema import CRS as BaseCRS
@@ -24,18 +22,8 @@
 from .mock_udp_streamer import MockUDPManager # Manages the UDP streamer thread
 
 # Import enhanced scaling constants
-<<<<<<< HEAD
 from .mock_config import apply_overrides, defaults
 from ..tuber.codecs import TuberResult
-
-# No longer need py_get_samples import
-
-=======
-from . import mock_constants as const
-from ..tuber.codecs import TuberResult
-
->>>>>>> 1598503a
-
 
 # Module-level cleanup registry for MockCRS instances (to avoid JSON serialization issues)
 _mock_crs_instances = weakref.WeakSet()
@@ -176,6 +164,16 @@
     def get_samples(self, *args, **kwargs):
         """Queue a get_samples operation"""
         self.pending_ops.append(('get_samples', kwargs))
+        return self  # Enable method chaining
+
+    def get_timestamp(self):
+        """Queue a get_timestamp operation"""
+        self.pending_ops.append(('get_timestamp', {}))
+        return self  # Enable method chaining
+
+    def get_analog_bank(self):
+        """Queue a get_analog_bank operation"""
+        self.pending_ops.append(('get_analog_bank', {}))
         return self  # Enable method chaining
 
     def get_timestamp(self):
@@ -647,6 +645,15 @@
         return bool(self.__dict__.get("_high_bank", False))
 
 
+    def set_analog_bank(self, high_bank: bool):
+        """Select between the low (modules 1-4) and high (modules 5-8) analog banks."""
+        self._high_bank = bool(high_bank)
+
+    def get_analog_bank(self):
+        """Return True when the high analog bank (modules 5-8) is selected."""
+        return bool(self.__dict__.get("_high_bank", False))
+
+
     async def _thread_lock_acquire(self): # Keep for server compatibility
         await asyncio.sleep(0.001) # Minimal sleep
 
@@ -654,14 +661,6 @@
         pass
 
     def get_timestamp(self):
-<<<<<<< HEAD
-        # Simulate time passing or return a fixed test timestamp
-        # now = datetime.now()
-        # self.timestamp = {"y": now.year % 100, "d": now.timetuple().tm_yday, 
-        #                   "h": now.hour, "m": now.minute, "s": now.second, 
-        #                   "c": int(now.microsecond / 10000)} # Example 'c'
-=======
->>>>>>> 1598503a
         ts = self._last_timestamp
         ts_obj = dataclasses.replace(ts)
         ts_dict = dataclasses.asdict(ts_obj)
