--- conflicted
+++ resolved
@@ -47,7 +47,8 @@
         self.current_detector = self.detector_id
 
         self.noise_tab_avail = False
-
+        
+        # Set default reference mode (will be updated if spectrum_data exists)
         self.reference = "absolute"
         
         # Navigation support
@@ -900,33 +901,6 @@
             tod_pfb_q_volts = convert_roc_to_volts(np.array(self.pfb_tod_q))
 
             if self.mean_subtract_enabled:
-<<<<<<< HEAD
-                tod_i_volts = tod_i_volts - np.mean(tod_i_volts)
-                tod_q_volts = tod_q_volts - np.mean(tod_q_volts)
-
-            complex_volts = tod_i_volts + 1j * tod_q_volts
-            mag_volts = np.abs(complex_volts)
-    
-            self.plot_time_vs_mag.plot(ts, tod_i_volts, pen=pg.mkPen(IQ_COLORS["I"], width=LINE_WIDTH), name="I")
-            self.plot_time_vs_mag.plot(ts, tod_q_volts, pen=pg.mkPen(IQ_COLORS["Q"], width=LINE_WIDTH), name="Q")
-            self.plot_time_vs_mag.autoRange()
-    
-            ###### Second plot ########
-            frequencies = self.spectrum_data['freq_iq']
-            if self.mean_subtract_enabled:
-                psd_i = self.single_psd_i[1:]
-                psd_q = self.single_psd_q[1:]
-                freq = frequencies[1:]
-            else:
-                psd_i = self.single_psd_i
-                psd_q = self.single_psd_q
-                freq = frequencies
-    
-            
-            curve_i = self.plot_noise_spectrum.plot(freq, psd_i,
-                                                    pen=pg.mkPen(IQ_COLORS["I"], width=LINE_WIDTH), name="I")
-            curve_q = self.plot_noise_spectrum.plot(freq, psd_q,
-=======
                 tod_pfb_i_volts = tod_pfb_i_volts - np.mean(tod_pfb_i_volts)
                 tod_pfb_q_volts = tod_pfb_q_volts - np.mean(tod_pfb_q_volts)
 
@@ -1027,7 +1001,6 @@
             curve_i = self.plot_noise_spectrum.plot(f_bin_i, psd_i_bin,
                                                     pen=pg.mkPen(IQ_COLORS["I"], width=LINE_WIDTH), name="I")
             curve_q = self.plot_noise_spectrum.plot(f_bin_q, psd_q_bin,
->>>>>>> 1598503a
                                                     pen=pg.mkPen(IQ_COLORS["Q"], width=LINE_WIDTH), name="Q")
     
             if self.show_fast_tod:
@@ -1117,17 +1090,6 @@
                         return
 
                         
-<<<<<<< HEAD
-                    y_i = np.interp(log_x, log_freqs, self.single_psd_i)
-                    y_q = np.interp(log_x, log_freqs, self.single_psd_q)
-                    self.hover_label.setHtml(
-                        f"<span style='color:{IQ_COLORS['I']}'>I: {y_i:.3f}</span><br>"
-                        f"<span style='color:{IQ_COLORS['Q']}'>Q: {y_q:.3f}</span><br>"
-                        f"<span style='color:yellow'>Freq: {x:.3f}</span>"
-                    )
-                    self.hover_label.setPos(log_x, max(y_i, y_q))
-                    self.hover_label.show()
-=======
                 if self.show_fast_tod:
                     if log_x < max(freq_i):
                         y_i = np.interp(log_x, freq_i, psd_i_vals)
@@ -1147,7 +1109,6 @@
                             f"<span style='color:yellow'> Freq: {x:.3f}</span>"
                         )
                         self.hover_label.setPos(log_x * 0.9, y_d * 0.9)
->>>>>>> 1598503a
                 else:
                     if log_x < max(freq_i):      
                         y_i = np.interp(log_x, freq_i, psd_i_vals)
@@ -1856,3 +1817,4 @@
         
         # ----- Update plots to reflect new theme -----
         self._update_plots()
+
