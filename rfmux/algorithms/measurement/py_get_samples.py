"""
py_get_samples: an experimental pure-Python, client-side implementation of the
get_samples() call with dynamic determination of the multicast interface IP address.

This code retrieves time-domain samples from the CRS device. It can optionally
compute a spectrum (via Welch) in either 'psd' (V^2/Hz) or 'ps' (V^2) form.
If reference='relative', we report them in dBc or dBc/Hz (carrier power = DC bin).
If reference='absolute', we report in dBm or dBm/Hz.

Important notes:
  - "average=True" => returns time-domain mean/std dev only (no spectrum).
  - "channel=None" => returns data for all channels.
  - "scaling" => 'psd' or 'ps', determines whether we interpret Welch's data as
    power spectral density (V^2/Hz) or power spectrum (V^2).
  - "nsegments" => how many segments to use for the Welch method (like nperseg),
    or for chunk-based logic. By default 1 => no segmenting beyond the entire data array.
  - "spectrum_cutoff" => fraction of Nyquist (0..1) to keep. Default 0.9 => up to 0.9*(fs/2).

The final output:
  - time-domain arrays in 'results["i"]', 'results["q"]'.
  - if return_spectrum=True, then 'results["spectrum"]' includes frequency axes
    and spectral data, e.g. 'freq_iq', 'freq_dsb' plus entries named:
      '{scaling}_i', '{scaling}_q', '{scaling}_dual_sideband'
    in either dBc or dBm units, depending on 'reference'.

"""

import array
import asyncio
import contextlib
import dataclasses
import enum
import numpy as np
import socket
import sys
import warnings

from ...core.hardware_map import macro
from ...core.schema import CRS
from ...tuber.codecs import TuberResult
from ...core.transferfunctions import VOLTS_PER_ROC, spectrum_from_slow_tod
from ... import streamer


@macro(CRS, register=True)
async def py_get_samples(crs: CRS,
                         num_samples: int,
                         average: bool = False,
                         channel: int = None,
                         module: int = None,
                         *,
                         return_spectrum: bool = False,
                         scaling: str = 'psd',
                         nsegments: int = 1,
                         reference: str = 'relative',
                         spectrum_cutoff: float = 0.9,
                         _extra_metadata: bool = False):
    """
    Asynchronously retrieves samples from the CRS device.

    Parameters
    ----------
    crs : CRS
        The CRS device instance.
    num_samples : int
        Number of samples to collect.
    average : bool, optional
        If True, returns average and std dev only (time-domain).
        If False, returns the full timeseries (and possibly the spectrum).
    channel : int, optional
        Specific channel number to collect data from (1..1024). If None, collects all channels.
    module : int, optional
        The module number from which to retrieve samples. Must be in crs.modules.module.
    return_spectrum : bool, optional
        If True, also compute and return spectral data using welch + droop corrections.
    scaling : {'psd','ps'}, optional
        'psd' => interpret Welch results as V^2/Hz => final dBc/Hz or dBm/Hz
        'ps' => interpret Welch results as V^2 => final dBc or dBm
    nsegments : int, optional
        Number of Welch segments => nperseg = num_samples//nsegments. 
        Default 1 => entire data is one segment. For plots with lots of samples 10 is a good place to start.
    reference : {'relative','absolute'}, optional
        'relative' => dBc or dBc/Hz with DC bin as carrier in spectra, readout counts in TOD
        'absolute' => dBm or dBm/Hz with absolute scaling in spectra, volts in TOD
    spectrum_cutoff : float, optional
        Fraction of Nyquist to retain. Default=0.9 => up to 0.9*(fs/2).
    _extra_metadata : bool, optional
        If True, include extra packet data beyond what get_samples returns.
        This is primarily intended for regression testing.

    Returns
    -------
    TuberResult
        Contains the time-domain data (in 'i','q') plus optionally a 'spectrum' dict, with:
          - freq_iq, freq_dsb: frequency axes
          - {scaling}_i, {scaling}_q, {scaling}_dual_sideband
        in dBc or dBm units, depending on 'reference'.
        If channel=None, data arrays contain all channels.

    Notes
    -----
    - If average=True, we only return time-domain mean and std dev (no spectrum).
    - If reference='absolute', we convert time-domain data to volts (VOLTS_PER_ROC).
    - If reference='relative', the data are referenced to the total carrier power. 
      The DC bin is also overwritten to show the DC power rather than a density. 
      For the dual-sideband data this will be exactly 0dB.
    """

    # Ensure 'module' parameter is valid. We can't validate 'channel' until
    # later on, when we have a packet to inspect. (This is kinder than
    # explicitly querying the readout mode, since older firmware may not
    # support it.)
    assert module in range(1, 9), f"Invalid module {module}! Must be between 1 and 8"

    # We need to ensure all data we grab from the network was emitted "now" or
    # later, from the perspective of control flow. Because of delays in the
    # signal path and network, we might actually get stale data.  We want to
    # avoid the following pathology:
    #
    # >>> # cryostat is in "before" condition"
    # >>> d.set_amplitude(...)
    # >>> # cryostat is in "after" condition
    # >>> x = await d.get_samples(...) # "x" had better reflect "after" condition!
    #
    # There are two ways data can be stale:
    #
    # 1. Buffers in the end-to-end network mean that any packets we grab "now"
    # might actually be pretty old. We can fix this by grabbing a "now"
    # timestamp from the board, and tossing any data packets that are older
    # than it.
    #
    # 2. Adjusting the "now" timestamp to add a little smidgen of signal-path
    # delay. This is because the signal path experiences group delay due to
    # decimation filters (PFB, CIC) and the timestamp doesn't. There are also
    # digital delays in the data converters (upsampling, downsampling) and
    # analog delays in the system.

    async with crs.tuber_context() as tc:
        tc.get_timestamp()
        high_bank = tc.get_analog_bank()
        (ts, high_bank) = await tc()

    if high_bank:
        assert module > 4, \
                f"Can't retrieve samples from module {module} with set_analog_bank(True)"
        module -= 4
    else:
        assert module <= 4, \
                f"Can't retrieve samples from module {module} with set_analog_bank(False)"

    # Because IRIG-B takes a full second to decode a timestamp, it's polite to
    # stall here if we don't see a recent timestamp for up to a couple of
    # seconds. This allows a set_timestamp_port() call followed by a
    # py_get_samples() call to succeed, which may occur when a board is first
    # initialized after power-up. Note that old packets (with stale timestamps)
    # still need to traverse the network even if the board sees fresh ones,
    # this PC may receive old ones until they flush out.
    attempt = 5
    while attempt>0 and not ts.recent:
        warnings.warn(f"Got a stale timestamp. Trying again ({attempt} attempts remaining...)")
        await asyncio.sleep(1)
        ts = await crs.get_timestamp()
        attempt -= 1

    # Math on timestamps only works if they are valid
    assert ts.recent, "Timestamp wasn't recent - do you have a valid timestamp source?"

    # Ingest timestamp into Pythonic representation and nudge to compensate for
    # FIR delay.
    ts = streamer.Timestamp.from_TuberResult(ts)
    ts.ss += np.uint32(.02 * streamer.SS_PER_SECOND) # 20ms, per experiments at FIR6
    ts.renormalize()

    if crs.tuber_hostname == "rfmuxMOCK0001.local":
        host = '127.0.0.1'
    else:
        host = crs.tuber_hostname

    with streamer.get_multicast_socket(host) as sock:

        # To use asyncio, we need a non-blocking socket
        loop = asyncio.get_running_loop()
        sock.setblocking(False)

        async def receive_attempt():
            packets = []
            # Start receiving packets
            while len(packets) < num_samples:
                data = await asyncio.wait_for(
                    loop.sock_recv(sock, streamer.LONG_PACKET_SIZE),
                    streamer.STREAMER_TIMEOUT,
                )

                # Parse the received packet
                p = streamer.DfmuxPacket.from_bytes(data)

                if crs.serial == "MOCK0001":
                    packets.append(p)  
                else:
                    if p.serial != int(crs.serial):
                        warnings.warn(
                            f"Packet serial number {p.serial} didn't match CRS serial number {crs.serial}! Two boards on the network? IGMPv3 capable router will fix this warning."
                        )
    
                    # Filter packets by module
                    if p.module != module - 1:
                        continue  # Skip packets from other modules
    
                    # Check if this packet is older than our "now" timestamp
                    assert ts.source == p.ts.source, f"Timestamp source changed! {ts.source} vs {p.ts.source}"
                    if ts > p.ts:
                        continue

                    packets.append(p)

            # Sort packets by sequence number
            return sorted(packets, key=lambda p: p.seq)

        # Allow up to 10 packet-loss retries
        for attempt in range(NUM_ATTEMPTS := 10):
            packets = await receive_attempt()

            sequence_steps = np.diff([p.seq for p in packets])
            if not all(np.diff([p.seq for p in packets]) == 1):
                warnings.warn(
                    f"Discontinuous packet capture! Attempt {attempt+1}/{NUM_ATTEMPTS}..."
                )
                continue

            versions = {p.version for p in packets}
            if len(versions) != 1:
                warnings.warn(
                    f"Packet version {versions} changed! Attempt {attempt+1}/{NUM_ATTEMPTS}..."
                )
                continue

            # passed our tests - break out of the loop
            break
        else:
            raise RuntimeError(
                f"Failed to retrieve contiguous, consistent packet capture in {NUM_ATTEMPTS} attempts!"
            )

    num_channels = packets[0].get_num_channels()
    if channel is not None and channel > num_channels:
        raise ValueError(f"Invalid channel {channel}! Packets only contain {num_channels} channels in this readout mode.")

    # If average => just return time-domain averages
    if average:
        mean_i = np.zeros(num_channels)
        mean_q = np.zeros(num_channels)
        std_i = np.zeros(num_channels)
        std_q = np.zeros(num_channels)

        for c in range(num_channels):
            mean_i[c] = np.mean([p.s[2*c]/256 for p in packets])
            mean_q[c] = np.mean([p.s[2*c+1]/256 for p in packets])
            std_i[c] = np.std([p.s[2*c]/256 for p in packets])
            std_q[c] = np.std([p.s[2*c+1]/256 for p in packets])

        # If reference='absolute', convert to volts
        if reference == 'absolute':
            mean_i *= VOLTS_PER_ROC
            mean_q *= VOLTS_PER_ROC
            std_i *= VOLTS_PER_ROC
            std_q *= VOLTS_PER_ROC

        if channel is None:
            results = {
                "mean": TuberResult(dict(i=mean_i, q=mean_q)),
                "std": TuberResult(dict(i=std_i, q=std_q)),
            }
        else:
            # single channel => pick out channel-1
            results = {
                "mean": TuberResult(dict(i=mean_i[channel-1], q=mean_q[channel-1])),
                "std": TuberResult(dict(i=std_i[channel-1], q=std_q[channel-1])),
            }
        return TuberResult(results)

    # Otherwise build the normal time-domain results
    results = dict(ts=[TuberResult(dataclasses.asdict(p.ts)) for p in packets])

    if _extra_metadata:
        results["seq"] = [p.seq for p in packets]

    if channel is None:
        # Return data for all channels
        results["i"] = []
        results["q"] = []
        for c in range(num_channels):
            i_channel = np.array([p.s[2*c]/256 for p in packets])
            q_channel = np.array([p.s[2*c+1]/256 for p in packets])
            if reference == 'absolute':
                i_channel=i_channel*VOLTS_PER_ROC
                q_channel=q_channel*VOLTS_PER_ROC
            results["i"].append(i_channel.tolist())
            results["q"].append(q_channel.tolist())
    else:
        i_channel = np.array([p.s[2*(channel-1)]/256 for p in packets])
        q_channel = np.array([p.s[2*(channel-1)+1]/256 for p in packets])
        if reference=='absolute':
            i_channel=i_channel*VOLTS_PER_ROC
            q_channel=q_channel*VOLTS_PER_ROC
        results["i"] = i_channel.tolist()
        results["q"] = q_channel.tolist()

    # Optionally compute the spectrum
    if return_spectrum:
        # Convert nsegments => nperseg for Welch
        nperseg = num_samples // nsegments

        # Retrieve decimation stage => helps define final sampling freq
        if crs.serial == "MOCK0001":
            dec_stage = crs.get_decimation()
        else:
            dec_stage = await crs.get_decimation()
        fs = 625e6/(256*64*(2**dec_stage))

        

        spec_data = {}
        if channel is None:
            # multi-channel => store a list of spectra for each channel
            spec_data["freq_iq"] = None
            spec_data["freq_dsb"] = None
            i_ch_spectra=[]
            q_ch_spectra=[]
            c_ch_spectra=[]
            for c in range(num_channels):
                i_data = results["i"][c]
                q_data = results["q"][c]
                
                # Calculate spectrum for this channel
                if reference == "absolute": #### since its in volts
                    d = spectrum_from_slow_tod(
                        i_data, q_data, dec_stage,
                        scaling=scaling,
                        nperseg=nperseg if nperseg else num_samples,
                        reference=reference,
                        spectrum_cutoff=spectrum_cutoff,
                        input_units="volts"
                    )
                else:
                    d = spectrum_from_slow_tod(
                        i_data, q_data, dec_stage,
                        scaling=scaling,
                        nperseg=nperseg if nperseg else num_samples,
                        reference=reference,
                        spectrum_cutoff=spectrum_cutoff
                    )
                
                # Store freq_iq, freq_dsb once
                if spec_data["freq_iq"] is None:
                    spec_data["freq_iq"] = d["freq_iq"].tolist()
                if spec_data["freq_dsb"] is None:
                    # shift freq_dsb for plotting
                    spec_data["freq_dsb"] = np.fft.fftshift(d["freq_dsb"]).tolist()

                i_ch_spectra.append(d["psd_i"].tolist())
                q_ch_spectra.append(d["psd_q"].tolist())
                c_ch_spectra.append(np.fft.fftshift(d["psd_dual_sideband"]).tolist())

            # store under {scaling}_i, {scaling}_q, {scaling}_dual_sideband
            spec_data[f"{scaling}_i"] = i_ch_spectra
            spec_data[f"{scaling}_q"] = q_ch_spectra
            spec_data[f"{scaling}_dual_sideband"] = c_ch_spectra
        else:
            i_data = results["i"]
            q_data = results["q"]
<<<<<<< HEAD
=======
            
>>>>>>> e19bee37
            if reference == "absolute": #### since its in volts
                d = spectrum_from_slow_tod(
                    i_data, q_data, dec_stage,
                    scaling=scaling,
                    nperseg=nperseg if nperseg else num_samples,
                    reference=reference,
                    spectrum_cutoff=spectrum_cutoff,
                    input_units="volts"
                )
            else:
                d = spectrum_from_slow_tod(
                    i_data, q_data, dec_stage,
                    scaling=scaling,
                    nperseg=nperseg if nperseg else num_samples,
                    reference=reference,
                    spectrum_cutoff=spectrum_cutoff
                )
            spec_data["freq_iq"] = d["freq_iq"].tolist()
            spec_data[f"{scaling}_i"] = d["psd_i"].tolist()
            spec_data[f"{scaling}_q"] = d["psd_q"].tolist()

            spec_data["freq_dsb"] = np.fft.fftshift(d["freq_dsb"]).tolist()
            spec_data[f"{scaling}_dual_sideband"] = np.fft.fftshift(d["psd_dual_sideband"]).tolist()

        # attach spectrum data to results
        results["spectrum"] = TuberResult(spec_data)

        return TuberResult(results)<|MERGE_RESOLUTION|>--- conflicted
+++ resolved
@@ -368,10 +368,7 @@
         else:
             i_data = results["i"]
             q_data = results["q"]
-<<<<<<< HEAD
-=======
             
->>>>>>> e19bee37
             if reference == "absolute": #### since its in volts
                 d = spectrum_from_slow_tod(
                     i_data, q_data, dec_stage,
