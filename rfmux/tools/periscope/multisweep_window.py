--- conflicted
+++ resolved
@@ -1113,37 +1113,6 @@
 
     def _set_decimation(self, crs, decimation):
         print("Setting decimation to", decimation)
-<<<<<<< HEAD
-        if crs.serial == "MOCK0001": ### for mock mode ####
-            asyncio.run(crs.set_decimation(decimation))
-        else:
-            if decimation > 4:
-                asyncio.run(crs.set_decimation(decimation , short = False))
-            elif decimation == 4:
-                asyncio.run(crs.set_decimation(decimation , module = self.target_module, short = False))
-            else:
-                asyncio.run(crs.set_decimation(decimation, module = self.target_module, short = True))
-    
-    def _get_spectrum(self, params):
-        
-        if self.parent().crs is None: 
-            QtWidgets.QMessageBox.critical(self, "Error", "CRS object not available") 
-            return
-        else:
-            crs = self.parent().crs
-
-        time_taken = params['time_taken']
-        t = time.time() + time_taken
-        formatted_time = time.strftime("%H:%M:%S", time.localtime(t))
-        # Show a progress dialog
-        progress = QtWidgets.QProgressDialog(f"Getting noise spectrum...\n\nCompletion time {formatted_time}", None, 0, 0, self)
-        progress.setWindowTitle("Please wait")
-        progress.setCancelButton(None)
-        progress.setWindowModality(QtCore.Qt.WindowModality.ApplicationModal)
-        progress.show()
-        
-        QtWidgets.QApplication.processEvents()# Show a simple "busy" message and spinner cursor)
-=======
 
         if decimation > 4:
             asyncio.run(crs.set_decimation(decimation , short = False))
@@ -1152,7 +1121,6 @@
         else:
             
             asyncio.run(crs.set_decimation(decimation, module = self.target_module, short = True))
->>>>>>> 1598503a
 
     def _get_spectrum(self, params, use_loaded_noise = False):
         if use_loaded_noise:
@@ -1166,23 +1134,8 @@
             else:
                 crs = self.parent().crs
     
-<<<<<<< HEAD
-            spectrum_data  = asyncio.run(crs.py_get_samples(num_samples, 
-                                                            return_spectrum=True, 
-                                                            scaling='psd', 
-                                                            reference=reference, 
-                                                            nsegments=num_segments, 
-                                                            spectrum_cutoff=spec_lim,
-                                                            channel=None, 
-                                                            module=module))
-
-
-            self.spectrum_noise_data['noise_parameters'] = params
-            num_res = len(self.conceptual_resonance_frequencies)
-=======
             time_taken = params['time_taken']
             pfb_enabled = params['pfb_enabled']
->>>>>>> 1598503a
             
             if pfb_enabled:
                 pfb_time_taken = params['pfb_time']
